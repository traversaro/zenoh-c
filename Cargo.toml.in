#
# Copyright (c) 2022 ZettaScale Technology
#
# This program and the accompanying materials are made available under the
# terms of the Eclipse Public License 2.0 which is available at
# http://www.eclipse.org/legal/epl-2.0, or the Apache License, Version 2.0
# which is available at https://www.apache.org/licenses/LICENSE-2.0.
#
# SPDX-License-Identifier: EPL-2.0 OR Apache-2.0
#
# Contributors:
#   ZettaScale Zenoh Team, <zenoh@zettascale.tech>
#
[package]
name = "zenoh-c"
version = "@CARGO_PROJECT_VERSION@"
repository = "https://github.com/eclipse-zenoh/zenoh-c"
homepage = "http://zenoh.io"
authors = [
    "kydos <angelo@icorsaro.net>",
    "Julien Enoch <julien@enoch.fr>",
    "Olivier Hécart <olivier.hecart@adlinktech.com>",
    "Luca Cominardi <luca.cominardi@gmail.com>",
]
edition = "2021"
license = "EPL-2.0 OR Apache-2.0"
categories = ["network-programming"]
description = "The Zenoh C API"
readme = "README.md"
build = "@CARGO_PROJECT_DIR@build.rs"
# See more keys and their definitions at https://doc.rust-lang.org/cargo/reference/manifest.html

[features]
logger-autoinit = []
shared-memory = ["zenoh/shared-memory", "dep:zenoh-ext", "zenoh-ext/shared-memory"]
unstable = ["zenoh/unstable", "zenoh-ext/unstable", "dep:zenoh-ext"]
default = ["zenoh/default"]

[badges]
maintenance = { status = "actively-developed" }

[dependencies]
async-std = "=1.12.0"
async-trait = "0.1.66"
<<<<<<< HEAD
chrono = "0.4.34"
=======
chrono = "0.4.37"
>>>>>>> 91400a1d
futures = "0.3.26"
json5 = "0.4.1"
lazy_static = "1.4.0"
libc = "0.2.139"
<<<<<<< HEAD
rand = "0.8.5"
spin = "0.9.5"
# shared-memory enabled for zenoh even if zenoh-c "shared-memory" feature is disabled. This is to make "std::mem::transmute" work for `ZSLice`
zenoh = { version = "0.11.0-dev", git = "https://github.com/eclipse-zenoh/zenoh.git", branch = "main", features = ["shared-memory", "unstable"], default-features = false }
zenoh-protocol = { version = "0.11.0-dev", git = "https://github.com/eclipse-zenoh/zenoh.git", branch = "main", features = ["shared-memory"] }
zenoh-util = { version = "0.11.0-dev", git = "https://github.com/eclipse-zenoh/zenoh.git", branch = "main" }
zenoh-ext = { version = "0.11.0-dev", git = "https://github.com/eclipse-zenoh/zenoh.git", branch = "main", features = ["unstable"] }
tracing = "0.1"
=======
tracing = "0.1"
rand = "0.8.5"
spin = "0.9.5"
unwrap-infallible = "0.1.5"
const_format = "0.2.32"
zenoh = { version = "1.0.0-dev", git = "https://github.com/eclipse-zenoh/zenoh.git", branch = "dev/1.0.0", default-features = false, features = ["internal"] }
zenoh-ext = { version = "1.0.0-dev", git = "https://github.com/eclipse-zenoh/zenoh.git", branch = "dev/1.0.0" , optional = true }
zenoh-runtime = { version = "1.0.0-dev", git = "https://github.com/eclipse-zenoh/zenoh.git", branch = "dev/1.0.0" }
zenoh-util = { version = "1.0.0-dev", git = "https://github.com/eclipse-zenoh/zenoh.git", branch = "dev/1.0.0"  }
flume = "*"
>>>>>>> 91400a1d

[build-dependencies]
cbindgen = "0.26.0"
fs2 = "0.4.3"
regex = "1.7.1"
serde_yaml = "0.9.19"
fs_extra = "1.3.0"
evalexpr = "11.3.0"
phf = { version = "0.11.2", features = ["macros"] }

[lib]
path = "@CARGO_PROJECT_DIR@src/lib.rs"
name = "@CARGO_LIB_NAME@"
crate-type = ["cdylib", "staticlib"]
doctest = false

[package.metadata.deb.variants.libzenohc]
name = "libzenohc"
maintainer = "zenoh-dev@eclipse.org"
copyright = "2017, 2022 ZettaScale Technology"
section = "net"
license-file = ["LICENSE", "0"]

[package.metadata.deb.variants.libzenohc-dev]
name = "libzenohc-dev"
maintainer = "zenoh-dev@eclipse.org"
copyright = "2017, 2022 ZettaScale Technology"
section = "net"
license-file = ["LICENSE", "0"]
depends = "libzenohc (=1.0.0~dev-1)"
assets = [["include/*", "usr/include/", "755"]]

[profile.dev]
debug = true
opt-level = 0

[profile.release]
debug = false     # If you want debug symbol in release mode, set the env variable: RUSTFLAGS=-g
lto = "fat"
codegen-units = 1
opt-level = 3
panic = "abort"<|MERGE_RESOLUTION|>--- conflicted
+++ resolved
@@ -42,25 +42,11 @@
 [dependencies]
 async-std = "=1.12.0"
 async-trait = "0.1.66"
-<<<<<<< HEAD
-chrono = "0.4.34"
-=======
 chrono = "0.4.37"
->>>>>>> 91400a1d
 futures = "0.3.26"
 json5 = "0.4.1"
 lazy_static = "1.4.0"
 libc = "0.2.139"
-<<<<<<< HEAD
-rand = "0.8.5"
-spin = "0.9.5"
-# shared-memory enabled for zenoh even if zenoh-c "shared-memory" feature is disabled. This is to make "std::mem::transmute" work for `ZSLice`
-zenoh = { version = "0.11.0-dev", git = "https://github.com/eclipse-zenoh/zenoh.git", branch = "main", features = ["shared-memory", "unstable"], default-features = false }
-zenoh-protocol = { version = "0.11.0-dev", git = "https://github.com/eclipse-zenoh/zenoh.git", branch = "main", features = ["shared-memory"] }
-zenoh-util = { version = "0.11.0-dev", git = "https://github.com/eclipse-zenoh/zenoh.git", branch = "main" }
-zenoh-ext = { version = "0.11.0-dev", git = "https://github.com/eclipse-zenoh/zenoh.git", branch = "main", features = ["unstable"] }
-tracing = "0.1"
-=======
 tracing = "0.1"
 rand = "0.8.5"
 spin = "0.9.5"
@@ -71,7 +57,6 @@
 zenoh-runtime = { version = "1.0.0-dev", git = "https://github.com/eclipse-zenoh/zenoh.git", branch = "dev/1.0.0" }
 zenoh-util = { version = "1.0.0-dev", git = "https://github.com/eclipse-zenoh/zenoh.git", branch = "dev/1.0.0"  }
 flume = "*"
->>>>>>> 91400a1d
 
 [build-dependencies]
 cbindgen = "0.26.0"
