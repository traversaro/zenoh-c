--- conflicted
+++ resolved
@@ -1,20 +1,15 @@
 use fs2::FileExt;
-<<<<<<< HEAD
 use regex::Regex;
+use std::env;
 use std::io::{Read, Write};
 use std::path::PathBuf;
 use std::process::{Command, Stdio};
-use std::{borrow::Cow, collections::HashMap, io::BufWriter, path::Path};
-=======
-use std::env;
-use std::io::{Read, Write};
 use std::{
     borrow::Cow,
     collections::HashMap,
     io::BufWriter,
     path::{Path, PathBuf},
 };
->>>>>>> 66da951b
 
 const GENERATION_PATH: &str = "include/zenoh-gen.h";
 const SPLITGUIDE_PATH: &str = "splitguide.yaml";
@@ -61,8 +56,29 @@
     println!("cargo:rerun-if-changed=src");
     println!("cargo:rerun-if-changed=splitguide.yaml");
     println!("cargo:rerun-if-changed=cbindgen.toml");
-<<<<<<< HEAD
-    println!("cargo:rerun-if-changed=build-resources")
+    println!("cargo:rerun-if-changed=build-resources");
+    println!("cargo:rerun-if-changed=include");
+}
+
+// See: https://github.com/rust-lang/cargo/issues/9661
+// See: https://github.com/rust-lang/cargo/issues/545
+fn cargo_target_dir() -> PathBuf {
+    let out_dir = PathBuf::from(env::var("OUT_DIR").expect("OUT_DIR should be set"));
+    let profile = env::var("PROFILE").expect("PROFILE should be set");
+
+    let mut target_dir = None;
+    let mut out_dir_path = out_dir.as_path();
+    while let Some(parent) = out_dir_path.parent() {
+        if parent.ends_with(&profile) {
+            target_dir = Some(parent);
+            break;
+        }
+        out_dir_path = parent;
+    }
+
+    target_dir
+        .expect("OUT_DIR should be a child of a PROFILE directory")
+        .to_path_buf()
 }
 
 fn get_build_rs_path() -> PathBuf {
@@ -142,8 +158,6 @@
         comments.clear();
     }
     res
-=======
-    println!("cargo:rerun-if-changed=include");
 }
 
 // See: https://github.com/rust-lang/cargo/issues/9661
@@ -165,7 +179,6 @@
     target_dir
         .expect("OUT_DIR should be a child of a PROFILE directory")
         .to_path_buf()
->>>>>>> 66da951b
 }
 
 fn configure() {
