--- conflicted
+++ resolved
@@ -138,21 +138,13 @@
             .query_target(options.query_target.into())
             .query_consolidation(options.query_consolidation)
             .query_accept_replies(options.query_accept_replies.into());
-<<<<<<< HEAD
-        if let Some(query_selector) = unsafe { options.query_selector.as_ref() } {
-            let query_selector = query_selector.transmute_ref().clone();
-=======
         #[cfg(feature = "unstable")]
         {
             sub = sub.allowed_origin(options.allowed_origin.into());
         }
-        if !options.query_selector.is_null() {
-            let query_selector = unsafe { options.query_selector.as_ref() }
-                .unwrap()
-                .transmute_ref()
-                .clone();
->>>>>>> cf4971af
-            sub = sub.query_selector(query_selector)
+        if let Some(query_selector) = unsafe { options.query_selector.as_ref() } {
+            let query_selector = query_selector.transmute_ref().clone();
+            sub = sub.query_selector(query_selector);
         }
         if options.query_timeout_ms != 0 {
             sub = sub.query_timeout(std::time::Duration::from_millis(options.query_timeout_ms));
