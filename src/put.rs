//
// Copyright (c) 2017, 2022 ZettaScale Technology.
//
// This program and the accompanying materials are made available under the
// terms of the Eclipse Public License 2.0 which is available at
// http://www.eclipse.org/legal/epl-2.0, or the Apache License, Version 2.0
// which is available at https://www.apache.org/licenses/LICENSE-2.0.
//
// SPDX-License-Identifier: EPL-2.0 OR Apache-2.0
//
// Contributors:
//   ZettaScale Zenoh team, <zenoh@zettascale.tech>
//
use std::mem::MaybeUninit;

use zenoh::{
    bytes::EncodingBuilderTrait,
    qos::{CongestionControl, Priority, QoSBuilderTrait},
    sample::{SampleBuilderTrait, TimestampBuilderTrait},
    Wait,
};

#[cfg(feature = "unstable")]
use crate::z_moved_source_info_t;
use crate::{
    commons::*,
    result,
    transmute::{IntoRustType, RustTypeRef, TakeRustType},
    z_loaned_keyexpr_t, z_loaned_session_t, z_moved_bytes_t, z_moved_encoding_t, z_timestamp_t,
};

/// Options passed to the `z_put()` function.
#[repr(C)]
#[allow(non_camel_case_types)]
pub struct z_put_options_t {
    /// The encoding of the message.
    pub encoding: Option<&'static mut z_moved_encoding_t>,
    /// The congestion control to apply when routing this message.
    pub congestion_control: z_congestion_control_t,
    /// The priority of this message.
    pub priority: z_priority_t,
    /// If true, Zenoh will not wait to batch this operation with others to reduce the bandwith.
    pub is_express: bool,
    /// The timestamp of this message.
    pub timestamp: Option<&'static mut z_timestamp_t>,
    /// The allowed destination of this message.
    #[cfg(feature = "unstable")]
    pub allowed_destination: zc_locality_t,
    /// The source info for the message.
    #[cfg(feature = "unstable")]
    pub source_info: Option<&'static mut z_moved_source_info_t>,
    /// The attachment to this message.
    pub attachment: Option<&'static mut z_moved_bytes_t>,
}

/// Constructs the default value for `z_put_options_t`.
#[no_mangle]
#[allow(clippy::missing_safety_doc)]
pub extern "C" fn z_put_options_default(this_: &mut MaybeUninit<z_put_options_t>) {
    this_.write(z_put_options_t {
        encoding: None,
        congestion_control: CongestionControl::default().into(),
        priority: Priority::default().into(),
        is_express: false,
        timestamp: None,
        #[cfg(feature = "unstable")]
        allowed_destination: zc_locality_default(),
        #[cfg(feature = "unstable")]
        source_info: None,
        attachment: None,
    });
}

/// Publishes data on specified key expression.
///
/// @param session: The Zenoh session.
/// @param key_expr: The key expression to publish to.
/// @param payload: The value to put (consumed upon function return).
/// @param options: The put options (all owned values will be consumed upon function return).
///
/// @return 0 in case of success, negative error values in case of failure.
#[no_mangle]
#[allow(clippy::missing_safety_doc)]
<<<<<<< HEAD
pub unsafe extern "C" fn z_put(
    session: z_session_t,
    keyexpr: z_keyexpr_t,
    payload: *const u8,
    len: size_t,
    opts: Option<&z_put_options_t>,
) -> i8 {
    match session.upgrade() {
        Some(s) => {
            let mut res = s
                .put(keyexpr, std::slice::from_raw_parts(payload, len))
                .kind(SampleKind::Put);
            if let Some(opts) = opts {
                res = res
                    .encoding(opts.encoding)
                    .congestion_control(opts.congestion_control.into())
                    .priority(opts.priority.into());
                if z_attachment_check(&opts.attachment) {
                    let mut attachment_builder = AttachmentBuilder::new();
                    z_attachment_iterate(
                        opts.attachment,
                        insert_in_attachment_builder,
                        &mut attachment_builder as *mut AttachmentBuilder as *mut c_void,
                    );
                    res = res.with_attachment(attachment_builder.build());
                };
            }
            match res.res_sync() {
                Err(e) => {
                    tracing::error!("{}", e);
                    e.errno().get()
                }
                Ok(()) => 0,
            }
        }
        None => {
            tracing::debug!("{}", LOG_INVALID_SESSION);
            i8::MIN
=======
pub extern "C" fn z_put(
    session: &z_loaned_session_t,
    key_expr: &z_loaned_keyexpr_t,
    payload: &mut z_moved_bytes_t,
    options: Option<&mut z_put_options_t>,
) -> result::z_result_t {
    let session = session.as_rust_type_ref();
    let key_expr = key_expr.as_rust_type_ref();
    let payload = payload.take_rust_type();
    let mut put = session.put(key_expr, payload);
    if let Some(options) = options {
        if let Some(encoding) = options.encoding.take() {
            put = put.encoding(encoding.take_rust_type());
        };
        #[cfg(feature = "unstable")]
        if let Some(source_info) = options.source_info.take() {
            put = put.source_info(source_info.take_rust_type());
        };
        if let Some(attachment) = options.attachment.take() {
            put = put.attachment(attachment.take_rust_type());
        }
        if let Some(timestamp) = options.timestamp.as_ref() {
            put = put.timestamp(Some(timestamp.into_rust_type()));
        }
        put = put.priority(options.priority.into());
        put = put.congestion_control(options.congestion_control.into());
        put = put.express(options.is_express);
        #[cfg(feature = "unstable")]
        {
            put = put.allowed_destination(options.allowed_destination.into());
>>>>>>> 91400a1d
        }
    }

<<<<<<< HEAD
/// Put data, transfering the buffer ownership.
///
/// This is avoids copies when transfering data that was either:
/// - `zc_sample_payload_rcinc`'d from a sample, when forwarding samples from a subscriber/query to a publisher
/// - constructed from a `zc_owned_shmbuf_t`
///
/// The payload's encoding can be sepcified through the options.
///
/// Parameters:
///     session: The zenoh session.
///     keyexpr: The key expression to put.
///     payload: The value to put.
///     options: The put options.
/// Returns:
///     ``0`` in case of success, negative values in case of failure.
#[no_mangle]
#[allow(clippy::missing_safety_doc)]
pub extern "C" fn zc_put_owned(
    session: z_session_t,
    keyexpr: z_keyexpr_t,
    payload: Option<&mut zc_owned_payload_t>,
    opts: Option<&z_put_options_t>,
) -> i8 {
    match session.upgrade() {
        Some(s) => {
            if let Some(payload) = payload.and_then(|p| p.take()) {
                let mut res = s.put(keyexpr, payload).kind(SampleKind::Put);
                if let Some(opts) = opts {
                    res = res
                        .encoding(opts.encoding)
                        .congestion_control(opts.congestion_control.into())
                        .priority(opts.priority.into());
                }
                match res.res_sync() {
                    Err(e) => {
                        tracing::error!("{}", e);
                        e.errno().get()
                    }
                    Ok(()) => 0,
                }
            } else {
                tracing::debug!("zc_payload_null was provided as payload for put");
                i8::MIN
            }
        }
        None => {
            tracing::debug!("{}", LOG_INVALID_SESSION);
            i8::MIN
        }
=======
    if let Err(e) = put.wait() {
        tracing::error!("{}", e);
        result::Z_EGENERIC
    } else {
        result::Z_OK
>>>>>>> 91400a1d
    }
}

/// Options passed to the `z_delete()` function.
#[repr(C)]
#[allow(non_camel_case_types)]
pub struct z_delete_options_t {
    /// The congestion control to apply when routing this delete message.
    pub congestion_control: z_congestion_control_t,
    /// The priority of the delete message.
    pub priority: z_priority_t,
    /// If true, Zenoh will not wait to batch this operation with others to reduce the bandwith.
    pub is_express: bool,
    /// The timestamp of this message.
    pub timestamp: Option<&'static mut z_timestamp_t>,
    /// The allowed destination of this message.
    #[cfg(feature = "unstable")]
    pub allowed_destination: zc_locality_t,
}

/// Constructs the default value for `z_delete_options_t`.
#[no_mangle]
#[allow(clippy::missing_safety_doc)]
pub unsafe extern "C" fn z_delete_options_default(this_: &mut MaybeUninit<z_delete_options_t>) {
    this_.write(z_delete_options_t {
        congestion_control: CongestionControl::default().into(),
        priority: Priority::default().into(),
        is_express: false,
        timestamp: None,
        #[cfg(feature = "unstable")]
        allowed_destination: zc_locality_default(),
    });
}

/// Sends request to delete data on specified key expression (used when working with <a href="https://zenoh.io/docs/manual/abstractions/#storage"> Zenoh storages </a>).
///
/// @param session: The zenoh session.
/// @param key_expr: The key expression to delete.
/// @param options: The delete options.
///
/// @return 0 in case of success, negative values in case of failure.
#[no_mangle]
#[allow(clippy::missing_safety_doc)]
pub extern "C" fn z_delete(
<<<<<<< HEAD
    session: z_session_t,
    keyexpr: z_keyexpr_t,
    opts: Option<&z_delete_options_t>,
) -> i8 {
    match session.upgrade() {
        Some(s) => {
            let mut res = s.delete(keyexpr);
            if let Some(opts) = opts {
                res = res
                    .congestion_control(opts.congestion_control.into())
                    .priority(opts.priority.into());
            }
            match res.res_sync() {
                Err(e) => {
                    tracing::error!("{}", e);
                    e.errno().get()
                }
                Ok(()) => 0,
            }
        }
        None => {
            tracing::debug!("{}", LOG_INVALID_SESSION);
            i8::MIN
=======
    session: &z_loaned_session_t,
    key_expr: &z_loaned_keyexpr_t,
    options: Option<&mut z_delete_options_t>,
) -> result::z_result_t {
    let session = session.as_rust_type_ref();
    let key_expr = key_expr.as_rust_type_ref();
    let mut del = session.delete(key_expr);
    if let Some(options) = options {
        if let Some(timestamp) = options.timestamp.as_ref() {
            del = del.timestamp(Some(timestamp.into_rust_type()));
        }
        del = del
            .congestion_control(options.congestion_control.into())
            .priority(options.priority.into())
            .express(options.is_express);

        #[cfg(feature = "unstable")]
        {
            del = del.allowed_destination(options.allowed_destination.into());
        }
    }

    match del.wait() {
        Err(e) => {
            tracing::error!("{}", e);
            result::Z_EGENERIC
>>>>>>> 91400a1d
        }
        Ok(()) => result::Z_OK,
    }
}<|MERGE_RESOLUTION|>--- conflicted
+++ resolved
@@ -81,46 +81,6 @@
 /// @return 0 in case of success, negative error values in case of failure.
 #[no_mangle]
 #[allow(clippy::missing_safety_doc)]
-<<<<<<< HEAD
-pub unsafe extern "C" fn z_put(
-    session: z_session_t,
-    keyexpr: z_keyexpr_t,
-    payload: *const u8,
-    len: size_t,
-    opts: Option<&z_put_options_t>,
-) -> i8 {
-    match session.upgrade() {
-        Some(s) => {
-            let mut res = s
-                .put(keyexpr, std::slice::from_raw_parts(payload, len))
-                .kind(SampleKind::Put);
-            if let Some(opts) = opts {
-                res = res
-                    .encoding(opts.encoding)
-                    .congestion_control(opts.congestion_control.into())
-                    .priority(opts.priority.into());
-                if z_attachment_check(&opts.attachment) {
-                    let mut attachment_builder = AttachmentBuilder::new();
-                    z_attachment_iterate(
-                        opts.attachment,
-                        insert_in_attachment_builder,
-                        &mut attachment_builder as *mut AttachmentBuilder as *mut c_void,
-                    );
-                    res = res.with_attachment(attachment_builder.build());
-                };
-            }
-            match res.res_sync() {
-                Err(e) => {
-                    tracing::error!("{}", e);
-                    e.errno().get()
-                }
-                Ok(()) => 0,
-            }
-        }
-        None => {
-            tracing::debug!("{}", LOG_INVALID_SESSION);
-            i8::MIN
-=======
 pub extern "C" fn z_put(
     session: &z_loaned_session_t,
     key_expr: &z_loaned_keyexpr_t,
@@ -151,67 +111,14 @@
         #[cfg(feature = "unstable")]
         {
             put = put.allowed_destination(options.allowed_destination.into());
->>>>>>> 91400a1d
         }
     }
 
-<<<<<<< HEAD
-/// Put data, transfering the buffer ownership.
-///
-/// This is avoids copies when transfering data that was either:
-/// - `zc_sample_payload_rcinc`'d from a sample, when forwarding samples from a subscriber/query to a publisher
-/// - constructed from a `zc_owned_shmbuf_t`
-///
-/// The payload's encoding can be sepcified through the options.
-///
-/// Parameters:
-///     session: The zenoh session.
-///     keyexpr: The key expression to put.
-///     payload: The value to put.
-///     options: The put options.
-/// Returns:
-///     ``0`` in case of success, negative values in case of failure.
-#[no_mangle]
-#[allow(clippy::missing_safety_doc)]
-pub extern "C" fn zc_put_owned(
-    session: z_session_t,
-    keyexpr: z_keyexpr_t,
-    payload: Option<&mut zc_owned_payload_t>,
-    opts: Option<&z_put_options_t>,
-) -> i8 {
-    match session.upgrade() {
-        Some(s) => {
-            if let Some(payload) = payload.and_then(|p| p.take()) {
-                let mut res = s.put(keyexpr, payload).kind(SampleKind::Put);
-                if let Some(opts) = opts {
-                    res = res
-                        .encoding(opts.encoding)
-                        .congestion_control(opts.congestion_control.into())
-                        .priority(opts.priority.into());
-                }
-                match res.res_sync() {
-                    Err(e) => {
-                        tracing::error!("{}", e);
-                        e.errno().get()
-                    }
-                    Ok(()) => 0,
-                }
-            } else {
-                tracing::debug!("zc_payload_null was provided as payload for put");
-                i8::MIN
-            }
-        }
-        None => {
-            tracing::debug!("{}", LOG_INVALID_SESSION);
-            i8::MIN
-        }
-=======
     if let Err(e) = put.wait() {
         tracing::error!("{}", e);
         result::Z_EGENERIC
     } else {
         result::Z_OK
->>>>>>> 91400a1d
     }
 }
 
@@ -256,31 +163,6 @@
 #[no_mangle]
 #[allow(clippy::missing_safety_doc)]
 pub extern "C" fn z_delete(
-<<<<<<< HEAD
-    session: z_session_t,
-    keyexpr: z_keyexpr_t,
-    opts: Option<&z_delete_options_t>,
-) -> i8 {
-    match session.upgrade() {
-        Some(s) => {
-            let mut res = s.delete(keyexpr);
-            if let Some(opts) = opts {
-                res = res
-                    .congestion_control(opts.congestion_control.into())
-                    .priority(opts.priority.into());
-            }
-            match res.res_sync() {
-                Err(e) => {
-                    tracing::error!("{}", e);
-                    e.errno().get()
-                }
-                Ok(()) => 0,
-            }
-        }
-        None => {
-            tracing::debug!("{}", LOG_INVALID_SESSION);
-            i8::MIN
-=======
     session: &z_loaned_session_t,
     key_expr: &z_loaned_keyexpr_t,
     options: Option<&mut z_delete_options_t>,
@@ -307,7 +189,6 @@
         Err(e) => {
             tracing::error!("{}", e);
             result::Z_EGENERIC
->>>>>>> 91400a1d
         }
         Ok(()) => result::Z_OK,
     }
