//
// Copyright (c) 2017, 2022 ZettaScale Technology.
//
// This program and the accompanying materials are made available under the
// terms of the Eclipse Public License 2.0 which is available at
// http://www.eclipse.org/legal/epl-2.0, or the Apache License, Version 2.0
// which is available at https://www.apache.org/licenses/LICENSE-2.0.
//
// SPDX-License-Identifier: EPL-2.0 OR Apache-2.0
//
// Contributors:
//   ZettaScale Zenoh team, <zenoh@zettascale.tech>
//
use std::{error::Error, mem::MaybeUninit};

use libc::c_char;
#[cfg(feature = "unstable")]
use zenoh::key_expr::SetIntersectionLevel;
use zenoh::{
    key_expr::{keyexpr, Canonize, KeyExpr},
    prelude::*,
};

pub use crate::opaque_types::{
    z_loaned_keyexpr_t, z_moved_keyexpr_t, z_owned_keyexpr_t, z_view_keyexpr_t,
};
use crate::{
    result::{self, z_result_t, Z_OK},
    transmute::{LoanedCTypeRef, RustTypeRef, RustTypeRefUninit, TakeRustType},
    z_loaned_session_t, z_view_string_from_substr, z_view_string_t,
};

decl_c_type! {
    owned(z_owned_keyexpr_t, option KeyExpr<'static>),
    loaned(z_loaned_keyexpr_t),
    view(z_view_keyexpr_t, Option<KeyExpr<'static>>),
}

/// Constructs an owned key expression in a gravestone state.
#[no_mangle]
pub extern "C" fn z_internal_keyexpr_null(this_: &mut MaybeUninit<z_owned_keyexpr_t>) {
    this_.as_rust_type_mut_uninit().write(None);
}

/// Constructs a view key expression in empty state
#[no_mangle]
pub extern "C" fn z_view_keyexpr_empty(this_: &mut MaybeUninit<z_view_keyexpr_t>) {
    this_.as_rust_type_mut_uninit().write(None);
}

fn keyexpr_create_inner(
    mut name: &'static mut str,
    should_auto_canonize: bool,
    should_copy: bool,
) -> Result<KeyExpr<'static>, Box<dyn Error + Send + Sync>> {
    if should_copy {
        let s = name.to_string();
        match should_auto_canonize {
            true => KeyExpr::<'static>::autocanonize(s),
            false => KeyExpr::<'static>::try_from(s),
        }
    } else {
        if should_auto_canonize {
            name.canonize();
        }
        return keyexpr::new(name).map(|k| k.into());
    }
}

#[allow(clippy::missing_safety_doc)]
#[no_mangle]
unsafe fn keyexpr_create(
    name: &'static mut [u8],
    should_auto_canonize: bool,
    should_copy: bool,
) -> Result<KeyExpr<'static>, result::z_result_t> {
    match std::str::from_utf8_mut(name) {
        Ok(name) => match keyexpr_create_inner(name, should_auto_canonize, should_copy) {
            Ok(v) => Ok(v),
            Err(e) => {
<<<<<<< HEAD
                tracing::error!("Couldn't construct a keyexpr from {:02x?}: {}", name, e);
                z_owned_keyexpr_t::null()
=======
                tracing::error!("Couldn't construct keyexpr: {}", e);
                Err(result::Z_EINVAL)
>>>>>>> 91400a1d
            }
        },
        Err(e) => {
            tracing::error!("{}", e);
<<<<<<< HEAD
            z_owned_keyexpr_t::null()
=======
            Err(result::Z_EPARSE)
>>>>>>> 91400a1d
        }
    }
}

/// Constructs a `z_owned_keyexpr_t` from a string, copying the passed string.
/// @return 0 in case of success, negative error code in case of failure (for example if `expr` is not a valid key expression or if it is
/// not in canon form.
#[allow(clippy::missing_safety_doc)]
#[no_mangle]
<<<<<<< HEAD
pub unsafe extern "C" fn z_keyexpr_new_autocanonize(name: *const c_char) -> z_owned_keyexpr_t {
    if name.is_null() {
        return z_owned_keyexpr_t::null();
    }
    let name = std::slice::from_raw_parts(name as _, libc::strlen(name));
    match std::str::from_utf8(name) {
        Ok(name) => {
            let name_owned = name.to_owned();
            match KeyExpr::autocanonize(name_owned) {
                Ok(v) => v.into_owned().into(),
                Err(e) => {
                    tracing::error!("Couldn't construct a keyexpr from {:02x?}: {}", name, e);
                    z_owned_keyexpr_t::null()
                }
            }
        }
        Err(e) => {
            tracing::error!("{}", e);
            z_owned_keyexpr_t::null()
        }
    }
=======
pub unsafe extern "C" fn z_keyexpr_from_str(
    this: &mut MaybeUninit<z_owned_keyexpr_t>,
    expr: *const c_char,
) -> result::z_result_t {
    let len = if expr.is_null() {
        0
    } else {
        libc::strlen(expr)
    };
    z_keyexpr_from_substr(this, expr, len)
>>>>>>> 91400a1d
}

/// Constructs `z_owned_keyexpr_t` from a string, copying the passed string. The copied string is canonized.
/// @return 0 in case of success, negative error code in case of failure (for example if expr is not a valid key expression
/// even despite canonization).
#[allow(clippy::missing_safety_doc)]
#[no_mangle]
pub unsafe extern "C" fn z_keyexpr_from_str_autocanonize(
    this: &mut MaybeUninit<z_owned_keyexpr_t>,
    expr: *const c_char,
) -> z_result_t {
    let mut len = if expr.is_null() {
        0
    } else {
        libc::strlen(expr)
    };
    z_keyexpr_from_substr_autocanonize(this, expr, &mut len)
}

/// Borrows `z_owned_keyexpr_t`.
#[no_mangle]
#[allow(clippy::missing_safety_doc)]
pub unsafe extern "C" fn z_keyexpr_loan(this_: &z_owned_keyexpr_t) -> &z_loaned_keyexpr_t {
    this_
        .as_rust_type_ref()
        .as_ref()
        .unwrap_unchecked()
        .as_loaned_c_type_ref()
}

/// Borrows `z_view_keyexpr_t`.
#[no_mangle]
#[allow(clippy::missing_safety_doc)]
pub unsafe extern "C" fn z_view_keyexpr_loan(this_: &z_view_keyexpr_t) -> &z_loaned_keyexpr_t {
    this_
        .as_rust_type_ref()
        .as_ref()
        .unwrap_unchecked()
        .as_loaned_c_type_ref()
}

/// Frees key expression and resets it to its gravestone state.
#[no_mangle]
pub extern "C" fn z_keyexpr_drop(this_: &mut z_moved_keyexpr_t) {
    let _ = this_.take_rust_type();
}

/// Returns ``true`` if `keyexpr` is valid, ``false`` if it is in gravestone state.
#[no_mangle]
pub extern "C" fn z_internal_keyexpr_check(this_: &z_owned_keyexpr_t) -> bool {
    this_.as_rust_type_ref().is_some()
}

/// Returns ``true`` if `keyexpr` is valid, ``false`` if it is in gravestone state.
#[no_mangle]
pub extern "C" fn z_view_keyexpr_is_empty(this_: &z_view_keyexpr_t) -> bool {
    this_.as_rust_type_ref().is_none()
}

/// Returns 0 if the passed string is a valid (and canon) key expression.
/// Otherwise returns negative error value.
#[allow(clippy::missing_safety_doc)]
#[no_mangle]
<<<<<<< HEAD
pub unsafe extern "C" fn z_keyexpr_is_canon(start: *const c_char, len: usize) -> i8 {
    let name = std::slice::from_raw_parts(start as _, len);
    match std::str::from_utf8(name) {
        Ok(name) => match keyexpr::new(name) {
            Ok(_) => 0,
            Err(e) => {
                tracing::error!("Couldn't construct a keyexpr from `{}`: {}", name, e);
                e.errno().get()
            }
        },
        Err(e) => {
            tracing::error!("{:02x?} is not valid UTF8 {}", name, e);
            i8::MIN
        }
=======
pub unsafe extern "C" fn z_keyexpr_is_canon(start: *const c_char, len: usize) -> z_result_t {
    let name = std::slice::from_raw_parts_mut(start as _, len);
    match keyexpr_create(name, false, false) {
        Ok(_) => result::Z_OK,
        Err(e) => e,
>>>>>>> 91400a1d
    }
}

/// Canonizes the passed string in place, possibly shortening it by placing a new null-terminator.
/// May SEGFAULT if `start` is NULL or lies in read-only memory (as values initialized with string litterals do).
///
/// @return 0 upon success, negative error values upon failure (if the passed string was an invalid
/// key expression for reasons other than a non-canon form).
#[allow(clippy::missing_safety_doc)]
#[no_mangle]
pub unsafe extern "C" fn z_keyexpr_canonize_null_terminated(start: *mut c_char) -> z_result_t {
    let mut len = if start.is_null() {
        0
    } else {
        libc::strlen(start)
    };
    match z_keyexpr_canonize(start, &mut len) {
        Z_OK => {
            *start.add(len) = 0;
            Z_OK
        }
        err => err,
    }
}
/// Canonizes the passed string in place, possibly shortening it by modifying `len`.
///
/// May SEGFAULT if `start` is NULL or lies in read-only memory (as values initialized with string litterals do).
///  
/// @return 0 upon success, negative error values upon failure (if the passed string was an invalid
/// key expression for reasons other than a non-canon form).
#[allow(clippy::missing_safety_doc)]
#[no_mangle]
pub unsafe extern "C" fn z_keyexpr_canonize(start: *mut c_char, len: &mut usize) -> z_result_t {
    if start.is_null() {
        return result::Z_EINVAL;
    }
    let name = std::slice::from_raw_parts_mut(start as _, *len);
<<<<<<< HEAD
    match std::str::from_utf8_mut(name) {
        Ok(mut name) => match keyexpr::autocanonize(&mut name) {
            Ok(k) => {
                *len = k.len();
                0
            }
            Err(e) => {
                tracing::error!("Canonization error: {e}");
                e.errno().get()
            }
        },
        Err(e) => {
            tracing::error!("{:02x?} is not valid UTF8 {}", name, e);
            i8::MIN
=======
    match keyexpr_create(name, true, false) {
        Ok(ke) => {
            *len = ke.len();
            result::Z_OK
        }
        Err(e) => e,
    }
}

/// Constructs a `z_view_keyexpr_t` by aliasing a substring.
/// `expr` must outlive the constucted key expression.
///
/// @param this_: An uninitialized location in memory where key expression will be constructed.
/// @param expr: A buffer with length >= `len`.
/// @param len: Number of characters from `expr` to consider.
/// @return 0 in case of success, negative error code otherwise.
#[allow(clippy::missing_safety_doc)]
#[no_mangle]
pub unsafe extern "C" fn z_view_keyexpr_from_substr(
    this: &mut MaybeUninit<z_view_keyexpr_t>,
    expr: *const c_char,
    len: usize,
) -> z_result_t {
    let this = this.as_rust_type_mut_uninit();
    if expr.is_null() {
        this.write(None);
        return result::Z_EINVAL;
    }
    let expr = std::slice::from_raw_parts_mut(expr as _, len);
    match keyexpr_create(expr, false, false) {
        Ok(ke) => {
            this.write(Some(ke));
            result::Z_OK
        }
        Err(e) => {
            this.write(None);
            e
>>>>>>> 91400a1d
        }
    }
}

/// Constructs a `z_owned_keyexpr_t` by copying a substring.
///
/// @param this_: An uninitialized location in memory where key expression will be constructed.
/// @param expr: A buffer with length >= `len`.
/// @param len: Number of characters from `expr` to consider.
/// @return 0 in case of success, negative error code otherwise.
#[allow(clippy::missing_safety_doc)]
#[no_mangle]
<<<<<<< HEAD
pub unsafe extern "C" fn zc_keyexpr_from_slice(name: *const c_char, len: usize) -> z_keyexpr_t {
    let name = std::slice::from_raw_parts(name as _, len);
    match std::str::from_utf8(name) {
        Ok(name) => match KeyExpr::try_from(name) {
            Ok(v) => v.into(),
            Err(e) => {
                tracing::error!("Couldn't construct a keyexpr from `{}`: {}", name, e);
                z_keyexpr_t::null()
            }
        },
        Err(e) => {
            tracing::error!("{:02x?} is not valid UTF8 {}", name, e);
            z_keyexpr_t::null()
=======
pub unsafe extern "C" fn z_keyexpr_from_substr(
    this: &mut MaybeUninit<z_owned_keyexpr_t>,
    expr: *const c_char,
    len: usize,
) -> z_result_t {
    let this = this.as_rust_type_mut_uninit();
    if expr.is_null() {
        this.write(None);
        return result::Z_EINVAL;
    }
    let expr = std::slice::from_raw_parts_mut(expr as _, len);
    match keyexpr_create(expr, false, true) {
        Ok(ke) => {
            this.write(Some(ke));
            result::Z_OK
        }
        Err(e) => {
            this.write(None);
            e
>>>>>>> 91400a1d
        }
    }
}

/// Constructs a `z_view_keyexpr_t` by aliasing a substring.
/// May SEGFAULT if `start` is NULL or lies in read-only memory (as values initialized with string litterals do).
/// `expr` must outlive the constucted key expression.
///
/// @param this_: An uninitialized location in memory where key expression will be constructed
/// @param expr: A buffer of with length >= `len`.
/// @param len: Number of characters from `expr` to consider. Will be modified to be equal to canonized key expression length.
/// @return 0 in case of success, negative error code otherwise.
#[allow(clippy::missing_safety_doc)]
#[no_mangle]
pub unsafe extern "C" fn z_view_keyexpr_from_substr_autocanonize(
    this: &mut MaybeUninit<z_view_keyexpr_t>,
    start: *mut c_char,
    len: &mut usize,
) -> z_result_t {
    let this = this.as_rust_type_mut_uninit();
    if start.is_null() {
        this.write(None);
        return result::Z_EINVAL;
    }
    let name = std::slice::from_raw_parts_mut(start as _, *len);

    match keyexpr_create(name, true, false) {
        Ok(ke) => {
            *len = ke.len();
            this.write(Some(ke));
            result::Z_OK
        }
        Err(e) => {
            this.write(None);
            e
        }
    }
}

/// Constructs a `z_keyexpr_t` by copying a substring.
///
/// @param this_: An uninitialized location in memory where key expression will be constructed.
/// @param expr: A buffer of with length >= `len`.
/// @param len: Number of characters from `expr` to consider. Will be modified to be equal to canonized key expression length.
/// @return 0 in case of success, negative error code otherwise.
#[allow(clippy::missing_safety_doc)]
#[no_mangle]
pub unsafe extern "C" fn z_keyexpr_from_substr_autocanonize(
    this: &mut MaybeUninit<z_owned_keyexpr_t>,
    start: *const c_char,
    len: &mut usize,
) -> z_result_t {
    let this = this.as_rust_type_mut_uninit();
    if start.is_null() {
        this.write(None);
        return result::Z_EINVAL;
    }
    let name = std::slice::from_raw_parts_mut(start as _, *len);

    match keyexpr_create(name, true, true) {
        Ok(ke) => {
            *len = ke.len();
            this.write(Some(ke));
            result::Z_OK
        }
        Err(e) => {
            this.write(None);
            e
        }
    }
}

/// Constructs a `z_view_keyexpr_t` by aliasing a string.
/// @return 0 in case of success, negative error code in case of failure (for example if expr is not a valid key expression or if it is
/// not in canon form.
/// `expr` must outlive the constucted key expression.
#[allow(clippy::missing_safety_doc)]
#[no_mangle]
pub unsafe extern "C" fn z_view_keyexpr_from_str(
    this: &mut MaybeUninit<z_view_keyexpr_t>,
    expr: *const c_char,
) -> z_result_t {
    if expr.is_null() {
        this.as_rust_type_mut_uninit().write(None);
        result::Z_EINVAL
    } else {
        let len = if expr.is_null() {
            0
        } else {
            libc::strlen(expr)
        };
        z_view_keyexpr_from_substr(this, expr, len)
    }
}

/// Constructs a `z_view_keyexpr_t` by aliasing a string.
/// The string is canonized in-place before being passed to keyexpr, possibly shortening it by modifying `len`.
/// May SEGFAULT if `expr` is NULL or lies in read-only memory (as values initialized with string litterals do).
/// `expr` must outlive the constucted key expression.
#[allow(clippy::missing_safety_doc)]
#[no_mangle]
pub unsafe extern "C" fn z_view_keyexpr_from_str_autocanonize(
    this: &mut MaybeUninit<z_view_keyexpr_t>,
    expr: *mut c_char,
) -> z_result_t {
    if expr.is_null() {
        this.as_rust_type_mut_uninit().write(None);
        result::Z_EINVAL
    } else {
        let mut len = libc::strlen(expr);
        let res = z_view_keyexpr_from_substr_autocanonize(this, expr, &mut len);
        if res == result::Z_OK {
            *expr.add(len) = 0;
        }
        res
    }
}

/// Constructs a `z_view_keyexpr_t` by aliasing a substring without checking any of `z_view_keyexpr_t`'s assertions:
///
/// - `start` MUST be valid UTF8.
/// - `start` MUST follow the Key Expression specification, i.e.:
///  - MUST NOT contain ``//``, MUST NOT start nor end with ``/``, MUST NOT contain any of the characters ``?#$``.
///  - any instance of ``**`` may only be lead or followed by ``/``.
///  - the key expression must have canon form.
///
/// `start` must outlive constructed key expression.
#[allow(clippy::missing_safety_doc)]
#[no_mangle]
pub unsafe extern "C" fn z_view_keyexpr_from_substr_unchecked(
    this: &mut MaybeUninit<z_view_keyexpr_t>,
    start: *const c_char,
    len: usize,
) {
    if start.is_null() {
        this.as_rust_type_mut_uninit().write(None);
        return;
    }
    let name = std::slice::from_raw_parts(start as _, len);
    let name = std::str::from_utf8_unchecked(name);
    let name: KeyExpr = keyexpr::from_str_unchecked(name).into();
    this.as_rust_type_mut_uninit().write(Some(name));
}

/// Constructs a `z_view_keyexpr_t` by aliasing a string without checking any of `z_view_keyexpr_t`'s assertions:
///
///  - `s` MUST be valid UTF8.
///  - `s` MUST follow the Key Expression specification, i.e.:
///   - MUST NOT contain `//`, MUST NOT start nor end with `/`, MUST NOT contain any of the characters `?#$`.
///   - any instance of `**` may only be lead or followed by `/`.
///   - the key expression must have canon form.
///
/// `s` must outlive constructed key expression.
#[allow(clippy::missing_safety_doc)]
#[no_mangle]
pub unsafe extern "C" fn z_view_keyexpr_from_str_unchecked(
    this: &mut MaybeUninit<z_view_keyexpr_t>,
    s: *const c_char,
) {
    let len = if s.is_null() { 0 } else { libc::strlen(s) };
    z_view_keyexpr_from_substr_unchecked(this, s, len)
}

/// Constructs a non-owned non-null-terminated string from key expression.
#[allow(clippy::missing_safety_doc)]
#[no_mangle]
pub unsafe extern "C" fn z_keyexpr_as_view_string(
    this: &z_loaned_keyexpr_t,
    out_string: &mut MaybeUninit<z_view_string_t>,
) {
    let this = this.as_rust_type_ref();
    unsafe {
        z_view_string_from_substr(
            out_string,
            this.as_bytes().as_ptr() as _,
            this.as_bytes().len(),
        )
    };
}

/// Constructs and declares a key expression on the network. This reduces key key expression to a numerical id,
/// which allows to save the bandwith, when passing key expression between Zenoh entities.
///
/// @param this_: An uninitialized location in memory where key expression will be constructed.
/// @param session: Session on which to declare key expression.
/// @param key_expr: Key expression to declare on network.
/// @return 0 in case of success, negative error code otherwise.
#[no_mangle]
pub extern "C" fn z_declare_keyexpr(
<<<<<<< HEAD
    session: z_session_t,
    keyexpr: z_keyexpr_t,
) -> z_owned_keyexpr_t {
    let key_expr = match keyexpr.as_ref() {
        Some(ke) => ke,
        None => {
            tracing::warn!("{}", UninitializedKeyExprError);
            return z_owned_keyexpr_t::null();
        }
    };
    match session.upgrade() {
        Some(s) => match s.declare_keyexpr(key_expr).res_sync() {
            Ok(id) => id.into_owned().into(),
            Err(e) => {
                tracing::debug!("{}", e);
                z_owned_keyexpr_t::null()
            }
        },
        None => {
            tracing::debug!("{}", LOG_INVALID_SESSION);
            z_owned_keyexpr_t::null()
=======
    this: &mut MaybeUninit<z_owned_keyexpr_t>,
    session: &z_loaned_session_t,
    key_expr: &z_loaned_keyexpr_t,
) -> z_result_t {
    let this = this.as_rust_type_mut_uninit();
    let key_expr = key_expr.as_rust_type_ref();
    let session = session.as_rust_type_ref();
    match session.declare_keyexpr(key_expr).wait() {
        Ok(id) => {
            this.write(Some(id.into_owned()));
            result::Z_OK
        }
        Err(e) => {
            tracing::debug!("{}", e);
            this.write(None);
            result::Z_EGENERIC
>>>>>>> 91400a1d
        }
    }
}

/// Undeclares the key expression generated by a call to `z_declare_keyexpr()`.
/// The key expression is consumed.
/// @return 0 in case of success, negative error code otherwise.
#[no_mangle]
<<<<<<< HEAD
pub extern "C" fn z_undeclare_keyexpr(session: z_session_t, kexpr: &mut z_owned_keyexpr_t) -> i8 {
    let Some(kexpr) = kexpr.deref_mut().take() else {
        tracing::debug!("Attempted to undeclare dropped keyexpr");
        return i8::MIN;
    };

    match session.upgrade() {
        Some(s) => match s.undeclare(kexpr).res() {
            Ok(()) => 0,
            Err(e) => {
                tracing::debug!("{}", e);
                e.errno().get()
            }
        },
        None => {
            tracing::debug!("{}", LOG_INVALID_SESSION);
            i8::MIN
=======
pub extern "C" fn z_undeclare_keyexpr(
    this: &mut z_moved_keyexpr_t,
    session: &z_loaned_session_t,
) -> result::z_result_t {
    let Some(kexpr) = this.take_rust_type() else {
        tracing::debug!("Attempted to undeclare dropped keyexpr");
        return result::Z_EINVAL;
    };
    let session = session.as_rust_type_ref();
    match session.undeclare(kexpr).wait() {
        Ok(()) => result::Z_OK,
        Err(e) => {
            tracing::debug!("{}", e);
            result::Z_EGENERIC
>>>>>>> 91400a1d
        }
    }
}

/// Returns ``true`` if both ``left`` and ``right`` are equal, ``false`` otherwise.
#[no_mangle]
pub extern "C" fn z_keyexpr_equals(left: &z_loaned_keyexpr_t, right: &z_loaned_keyexpr_t) -> bool {
    let l = left.as_rust_type_ref();
    let r = right.as_rust_type_ref();
    *l == *r
}

/// Returns ``true`` if the keyexprs intersect, i.e. there exists at least one key which is contained in both of the
/// sets defined by ``left`` and ``right``, ``false`` otherwise.
#[no_mangle]
pub extern "C" fn z_keyexpr_intersects(
    left: &z_loaned_keyexpr_t,
    right: &z_loaned_keyexpr_t,
) -> bool {
    let l = left.as_rust_type_ref();
    let r = right.as_rust_type_ref();
    l.intersects(r)
}

/// Returns ``true`` if ``left`` includes ``right``, i.e. the set defined by ``left`` contains every key belonging to the set
/// defined by ``right``, ``false`` otherwise.
#[no_mangle]
pub extern "C" fn z_keyexpr_includes(
    left: &z_loaned_keyexpr_t,
    right: &z_loaned_keyexpr_t,
) -> bool {
    let l = left.as_rust_type_ref();
    let r = right.as_rust_type_ref();
    l.includes(r)
}

/// Constructs key expression by concatenation of key expression in `left` with a string in `right`.
/// Returns 0 in case of success, negative error code otherwise.
///
/// You should probably prefer `z_keyexpr_join` as Zenoh may then take advantage of the hierachical separation it inserts.
/// To avoid odd behaviors, concatenating a key expression starting with `*` to one ending with `*` is forbidden by this operation,
/// as this would extremely likely cause bugs.
#[no_mangle]
#[allow(clippy::missing_safety_doc)]
pub unsafe extern "C" fn z_keyexpr_concat(
    this: &mut MaybeUninit<z_owned_keyexpr_t>,
    left: &z_loaned_keyexpr_t,
    right_start: *const c_char,
    right_len: usize,
) -> result::z_result_t {
    let this = this.as_rust_type_mut_uninit();
    let left = left.as_rust_type_ref();
    let right = std::slice::from_raw_parts(right_start as _, right_len);
    let right = match std::str::from_utf8(right) {
        Ok(r) => r,
        Err(e) => {
            tracing::error!(
                "Couldn't concatenate {:02x?} to {} because it is not valid UTF8: {}",
                right,
                left,
                e
            );
            this.write(None);
            return result::Z_EINVAL;
        }
    };
    match left.concat(right) {
        Ok(result) => {
            this.write(Some(result));
            result::Z_OK
        }
        Err(e) => {
            tracing::error!("{}", e);
<<<<<<< HEAD
            z_owned_keyexpr_t::null()
=======
            this.write(None);
            result::Z_EGENERIC
>>>>>>> 91400a1d
        }
    }
}

/// Constructs key expression by performing path-joining (automatically inserting) of `left` with `right`.
/// @return 0 in case of success, negative error code otherwise.
#[no_mangle]
pub extern "C" fn z_keyexpr_join(
    this: &mut MaybeUninit<z_owned_keyexpr_t>,
    left: &z_loaned_keyexpr_t,
    right: &z_loaned_keyexpr_t,
) -> result::z_result_t {
    let left = left.as_rust_type_ref();
    let right = right.as_rust_type_ref();
    let this = this.as_rust_type_mut_uninit();
    match left.join(right.as_str()) {
        Ok(result) => {
            this.write(Some(result));
            result::Z_OK
        }
        Err(e) => {
            tracing::error!("{}", e);
<<<<<<< HEAD
            z_owned_keyexpr_t::null()
=======
            this.write(None);
            result::Z_EGENERIC
>>>>>>> 91400a1d
        }
    }
}
#[cfg(feature = "unstable")]
/// Intersection level of 2 key expressions.
#[derive(Clone, Copy, Debug, PartialEq, Eq)]
#[repr(C)]
pub enum z_keyexpr_intersection_level_t {
    /// 2 key expressions do not intersect.
    DISJOINT = 0,
    /// 2 key expressions intersect, i.e. there exists at least one key expression that is included by both.
    INTERSECTS = 1,
    /// First key expression is the superset of second one.
    INCLUDES = 2,
    /// 2 key expressions are equal.
    EQUALS = 3,
}
#[cfg(feature = "unstable")]
impl From<SetIntersectionLevel> for z_keyexpr_intersection_level_t {
    fn from(val: SetIntersectionLevel) -> Self {
        match val {
            SetIntersectionLevel::Disjoint => z_keyexpr_intersection_level_t::DISJOINT,
            SetIntersectionLevel::Intersects => z_keyexpr_intersection_level_t::INTERSECTS,
            SetIntersectionLevel::Includes => z_keyexpr_intersection_level_t::INCLUDES,
            SetIntersectionLevel::Equals => z_keyexpr_intersection_level_t::EQUALS,
        }
    }
}
#[cfg(feature = "unstable")]
#[no_mangle]
/// Returns the relation between `left` and `right` from `left`'s point of view.
///
/// Note that this is slower than `z_keyexpr_intersects` and `keyexpr_includes`, so you should favor these methods for most applications.
pub extern "C" fn z_keyexpr_relation_to(
    left: &z_loaned_keyexpr_t,
    right: &z_loaned_keyexpr_t,
) -> z_keyexpr_intersection_level_t {
    let l = left.as_rust_type_ref();
    let r = right.as_rust_type_ref();
    l.relation_to(r).into()
}<|MERGE_RESOLUTION|>--- conflicted
+++ resolved
@@ -78,22 +78,13 @@
         Ok(name) => match keyexpr_create_inner(name, should_auto_canonize, should_copy) {
             Ok(v) => Ok(v),
             Err(e) => {
-<<<<<<< HEAD
-                tracing::error!("Couldn't construct a keyexpr from {:02x?}: {}", name, e);
-                z_owned_keyexpr_t::null()
-=======
                 tracing::error!("Couldn't construct keyexpr: {}", e);
                 Err(result::Z_EINVAL)
->>>>>>> 91400a1d
             }
         },
         Err(e) => {
             tracing::error!("{}", e);
-<<<<<<< HEAD
-            z_owned_keyexpr_t::null()
-=======
             Err(result::Z_EPARSE)
->>>>>>> 91400a1d
         }
     }
 }
@@ -103,29 +94,6 @@
 /// not in canon form.
 #[allow(clippy::missing_safety_doc)]
 #[no_mangle]
-<<<<<<< HEAD
-pub unsafe extern "C" fn z_keyexpr_new_autocanonize(name: *const c_char) -> z_owned_keyexpr_t {
-    if name.is_null() {
-        return z_owned_keyexpr_t::null();
-    }
-    let name = std::slice::from_raw_parts(name as _, libc::strlen(name));
-    match std::str::from_utf8(name) {
-        Ok(name) => {
-            let name_owned = name.to_owned();
-            match KeyExpr::autocanonize(name_owned) {
-                Ok(v) => v.into_owned().into(),
-                Err(e) => {
-                    tracing::error!("Couldn't construct a keyexpr from {:02x?}: {}", name, e);
-                    z_owned_keyexpr_t::null()
-                }
-            }
-        }
-        Err(e) => {
-            tracing::error!("{}", e);
-            z_owned_keyexpr_t::null()
-        }
-    }
-=======
 pub unsafe extern "C" fn z_keyexpr_from_str(
     this: &mut MaybeUninit<z_owned_keyexpr_t>,
     expr: *const c_char,
@@ -136,7 +104,6 @@
         libc::strlen(expr)
     };
     z_keyexpr_from_substr(this, expr, len)
->>>>>>> 91400a1d
 }
 
 /// Constructs `z_owned_keyexpr_t` from a string, copying the passed string. The copied string is canonized.
@@ -200,28 +167,11 @@
 /// Otherwise returns negative error value.
 #[allow(clippy::missing_safety_doc)]
 #[no_mangle]
-<<<<<<< HEAD
-pub unsafe extern "C" fn z_keyexpr_is_canon(start: *const c_char, len: usize) -> i8 {
-    let name = std::slice::from_raw_parts(start as _, len);
-    match std::str::from_utf8(name) {
-        Ok(name) => match keyexpr::new(name) {
-            Ok(_) => 0,
-            Err(e) => {
-                tracing::error!("Couldn't construct a keyexpr from `{}`: {}", name, e);
-                e.errno().get()
-            }
-        },
-        Err(e) => {
-            tracing::error!("{:02x?} is not valid UTF8 {}", name, e);
-            i8::MIN
-        }
-=======
 pub unsafe extern "C" fn z_keyexpr_is_canon(start: *const c_char, len: usize) -> z_result_t {
     let name = std::slice::from_raw_parts_mut(start as _, len);
     match keyexpr_create(name, false, false) {
         Ok(_) => result::Z_OK,
         Err(e) => e,
->>>>>>> 91400a1d
     }
 }
 
@@ -259,22 +209,6 @@
         return result::Z_EINVAL;
     }
     let name = std::slice::from_raw_parts_mut(start as _, *len);
-<<<<<<< HEAD
-    match std::str::from_utf8_mut(name) {
-        Ok(mut name) => match keyexpr::autocanonize(&mut name) {
-            Ok(k) => {
-                *len = k.len();
-                0
-            }
-            Err(e) => {
-                tracing::error!("Canonization error: {e}");
-                e.errno().get()
-            }
-        },
-        Err(e) => {
-            tracing::error!("{:02x?} is not valid UTF8 {}", name, e);
-            i8::MIN
-=======
     match keyexpr_create(name, true, false) {
         Ok(ke) => {
             *len = ke.len();
@@ -312,7 +246,6 @@
         Err(e) => {
             this.write(None);
             e
->>>>>>> 91400a1d
         }
     }
 }
@@ -325,21 +258,6 @@
 /// @return 0 in case of success, negative error code otherwise.
 #[allow(clippy::missing_safety_doc)]
 #[no_mangle]
-<<<<<<< HEAD
-pub unsafe extern "C" fn zc_keyexpr_from_slice(name: *const c_char, len: usize) -> z_keyexpr_t {
-    let name = std::slice::from_raw_parts(name as _, len);
-    match std::str::from_utf8(name) {
-        Ok(name) => match KeyExpr::try_from(name) {
-            Ok(v) => v.into(),
-            Err(e) => {
-                tracing::error!("Couldn't construct a keyexpr from `{}`: {}", name, e);
-                z_keyexpr_t::null()
-            }
-        },
-        Err(e) => {
-            tracing::error!("{:02x?} is not valid UTF8 {}", name, e);
-            z_keyexpr_t::null()
-=======
 pub unsafe extern "C" fn z_keyexpr_from_substr(
     this: &mut MaybeUninit<z_owned_keyexpr_t>,
     expr: *const c_char,
@@ -359,7 +277,6 @@
         Err(e) => {
             this.write(None);
             e
->>>>>>> 91400a1d
         }
     }
 }
@@ -549,29 +466,6 @@
 /// @return 0 in case of success, negative error code otherwise.
 #[no_mangle]
 pub extern "C" fn z_declare_keyexpr(
-<<<<<<< HEAD
-    session: z_session_t,
-    keyexpr: z_keyexpr_t,
-) -> z_owned_keyexpr_t {
-    let key_expr = match keyexpr.as_ref() {
-        Some(ke) => ke,
-        None => {
-            tracing::warn!("{}", UninitializedKeyExprError);
-            return z_owned_keyexpr_t::null();
-        }
-    };
-    match session.upgrade() {
-        Some(s) => match s.declare_keyexpr(key_expr).res_sync() {
-            Ok(id) => id.into_owned().into(),
-            Err(e) => {
-                tracing::debug!("{}", e);
-                z_owned_keyexpr_t::null()
-            }
-        },
-        None => {
-            tracing::debug!("{}", LOG_INVALID_SESSION);
-            z_owned_keyexpr_t::null()
-=======
     this: &mut MaybeUninit<z_owned_keyexpr_t>,
     session: &z_loaned_session_t,
     key_expr: &z_loaned_keyexpr_t,
@@ -588,7 +482,6 @@
             tracing::debug!("{}", e);
             this.write(None);
             result::Z_EGENERIC
->>>>>>> 91400a1d
         }
     }
 }
@@ -597,25 +490,6 @@
 /// The key expression is consumed.
 /// @return 0 in case of success, negative error code otherwise.
 #[no_mangle]
-<<<<<<< HEAD
-pub extern "C" fn z_undeclare_keyexpr(session: z_session_t, kexpr: &mut z_owned_keyexpr_t) -> i8 {
-    let Some(kexpr) = kexpr.deref_mut().take() else {
-        tracing::debug!("Attempted to undeclare dropped keyexpr");
-        return i8::MIN;
-    };
-
-    match session.upgrade() {
-        Some(s) => match s.undeclare(kexpr).res() {
-            Ok(()) => 0,
-            Err(e) => {
-                tracing::debug!("{}", e);
-                e.errno().get()
-            }
-        },
-        None => {
-            tracing::debug!("{}", LOG_INVALID_SESSION);
-            i8::MIN
-=======
 pub extern "C" fn z_undeclare_keyexpr(
     this: &mut z_moved_keyexpr_t,
     session: &z_loaned_session_t,
@@ -630,7 +504,6 @@
         Err(e) => {
             tracing::debug!("{}", e);
             result::Z_EGENERIC
->>>>>>> 91400a1d
         }
     }
 }
@@ -704,12 +577,8 @@
         }
         Err(e) => {
             tracing::error!("{}", e);
-<<<<<<< HEAD
-            z_owned_keyexpr_t::null()
-=======
             this.write(None);
             result::Z_EGENERIC
->>>>>>> 91400a1d
         }
     }
 }
@@ -732,12 +601,8 @@
         }
         Err(e) => {
             tracing::error!("{}", e);
-<<<<<<< HEAD
-            z_owned_keyexpr_t::null()
-=======
             this.write(None);
             result::Z_EGENERIC
->>>>>>> 91400a1d
         }
     }
 }
