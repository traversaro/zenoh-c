--- conflicted
+++ resolved
@@ -43,21 +43,6 @@
 /// After a move, `val` will still exist, but will no longer be valid. The destructors are double-drop-safe, but other functions will still trust that your `val` is valid.
 ///
 /// To check if `val` is still valid, you may use `z_X_check(&val)` (or `z_check(val)` if your compiler supports `_Generic`), which will return `true` if `val` is valid.
-<<<<<<< HEAD
-#[repr(C)]
-pub struct z_owned_reply_t {
-    _1: _zc_res_s_v,
-    _2: _z_u128,
-}
-#[repr(C)]
-pub struct _zc_res_s_v {
-    _0: u8,
-    _1: [_z_u128; 2],
-    _2: _zc_stack_ke,
-    _3: [usize; 10],
-    _4: u64,
-}
-=======
 #[cfg(target_arch = "x86_64")]
 #[repr(C, align(8))]
 pub struct z_owned_reply_t([u64; 23]);
@@ -71,7 +56,6 @@
 pub struct z_owned_reply_t([u64; 17]);
 
 impl_guarded_transmute!(ReplyInner, z_owned_reply_t);
->>>>>>> 4b50765c
 
 impl From<ReplyInner> for z_owned_reply_t {
     fn from(mut val: ReplyInner) -> Self {
