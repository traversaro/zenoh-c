--- conflicted
+++ resolved
@@ -117,41 +117,6 @@
 #[no_mangle]
 #[allow(clippy::missing_safety_doc)]
 pub extern "C" fn z_declare_subscriber(
-<<<<<<< HEAD
-    session: z_session_t,
-    keyexpr: z_keyexpr_t,
-    callback: &mut z_owned_closure_sample_t,
-    opts: Option<&z_subscriber_options_t>,
-) -> z_owned_subscriber_t {
-    let mut closure = z_owned_closure_sample_t::empty();
-    std::mem::swap(callback, &mut closure);
-
-    match session.upgrade() {
-        Some(s) => {
-            let mut res = s.declare_subscriber(keyexpr).callback(move |sample| {
-                let payload = sample.payload.contiguous();
-                let owner = match payload {
-                    std::borrow::Cow::Owned(v) => zenoh::buffers::ZBuf::from(v),
-                    _ => sample.payload.clone(),
-                };
-                let sample = z_sample_t::new(&sample, &owner);
-                z_closure_sample_call(&closure, &sample)
-            });
-            if let Some(opts) = opts {
-                res = res.reliability(opts.reliability.into())
-            }
-            match res.res() {
-                Ok(sub) => z_owned_subscriber_t::new(sub),
-                Err(e) => {
-                    tracing::debug!("{}", e);
-                    z_owned_subscriber_t::null()
-                }
-            }
-        }
-        None => {
-            tracing::debug!("{}", LOG_INVALID_SESSION);
-            z_owned_subscriber_t::null()
-=======
     this: &mut MaybeUninit<z_owned_subscriber_t>,
     session: &z_loaned_session_t,
     key_expr: &z_loaned_keyexpr_t,
@@ -185,7 +150,6 @@
             tracing::error!("{}", e);
             this.write(None);
             result::Z_EGENERIC
->>>>>>> 91400a1d
         }
     }
 }
@@ -205,19 +169,11 @@
 /// @return 0 in case of success, negative error code otherwise.
 #[allow(clippy::missing_safety_doc)]
 #[no_mangle]
-<<<<<<< HEAD
-pub extern "C" fn z_undeclare_subscriber(sub: &mut z_owned_subscriber_t) -> i8 {
-    if let Some(s) = sub.take() {
-        if let Err(e) = s.undeclare().res_sync() {
-            tracing::warn!("{}", e);
-            return e.errno().get();
-=======
 pub extern "C" fn z_undeclare_subscriber(this_: &mut z_moved_subscriber_t) -> result::z_result_t {
     if let Some(s) = this_.take_rust_type() {
         if let Err(e) = s.undeclare().wait() {
             tracing::error!("{}", e);
             return result::Z_EGENERIC;
->>>>>>> 91400a1d
         }
     }
     result::Z_OK
