//
// Copyright (c) 2017, 2022 ZettaScale Technology.
//
// This program and the accompanying materials are made available under the
// terms of the Eclipse Public License 2.0 which is available at
// http://www.eclipse.org/legal/epl-2.0, or the Apache License, Version 2.0
// which is available at https://www.apache.org/licenses/LICENSE-2.0.
//
// SPDX-License-Identifier: EPL-2.0 OR Apache-2.0
//
// Contributors:
//   ZettaScale Zenoh team, <zenoh@zettascale.tech>
//

use crate::collections::*;
use crate::keyexpr::*;
use crate::z_congestion_control_t;
use crate::z_id_t;
use crate::z_priority_t;
use crate::{impl_guarded_transmute, GuardedTransmute};
use libc::c_void;
use libc::{c_char, c_ulong};
use zenoh::buffers::ZBuf;
use zenoh::prelude::SampleKind;
use zenoh::prelude::SplitBuffer;
use zenoh::query::ReplyKeyExpr;
use zenoh::sample::Locality;
use zenoh::sample::QoS;
use zenoh::sample::Sample;
use zenoh_protocol::core::Timestamp;

use crate::attachment::{attachment_iteration_driver, z_attachment_null, z_attachment_t};

/// A zenoh unsigned integer
#[allow(non_camel_case_types)]
pub type z_zint_t = c_ulong;

#[allow(non_camel_case_types)]
#[repr(C)]
#[derive(Clone, Copy, Debug)]
/// tags{c.z_sample_kind_t, api.options.sample.kind}
pub enum z_sample_kind_t {
    /// tags{c.z_sample_kind_t.put, api.options.sample.kind.put}
    PUT = 0,
    /// tags{c.z_sample_kind_t.delete, api.options.sample.kind.delete}
    DELETE = 1,
}

impl From<SampleKind> for z_sample_kind_t {
    fn from(k: SampleKind) -> Self {
        match k {
            SampleKind::Put => z_sample_kind_t::PUT,
            SampleKind::Delete => z_sample_kind_t::DELETE,
        }
    }
}

impl From<z_sample_kind_t> for SampleKind {
    fn from(k: z_sample_kind_t) -> Self {
        match k {
            z_sample_kind_t::PUT => SampleKind::Put,
            z_sample_kind_t::DELETE => SampleKind::Delete,
        }
    }
}

#[repr(C)]
/// tags{c.z_timestamp_t, api.timestamp}
pub struct z_timestamp_t {
    time: u64,
    id: z_id_t,
}

/// Returns ``true`` if `ts` is a valid timestamp
#[no_mangle]
/// tags{}
pub extern "C" fn z_timestamp_check(ts: z_timestamp_t) -> bool {
    ts.id.id.iter().any(|byte| *byte != 0)
}
impl From<Option<&Timestamp>> for z_timestamp_t {
    fn from(ts: Option<&Timestamp>) -> Self {
        if let Some(ts) = ts {
            z_timestamp_t {
                time: ts.get_time().as_u64(),
                id: z_id_t {
                    id: ts.get_id().to_le_bytes(),
                },
            }
        } else {
            z_timestamp_t {
                time: 0,
                id: z_id_t { id: [0u8; 16] },
            }
        }
    }
}

/// An owned payload, backed by a reference counted owner.
///
/// The `payload` field may be modified, and Zenoh will take the new values into account,
/// however, assuming `ostart` and `olen` are the respective values of `payload.start` and
/// `payload.len` when constructing the `zc_owned_payload_t payload` value was created,
/// then `payload.start` MUST remain within the `[ostart, ostart + olen[` interval, and
/// `payload.len` must remain within `[0, olen -(payload.start - ostart)]`.
///
/// Should this invariant be broken when the payload is passed to one of zenoh's `put_owned`
/// functions, then the operation will fail (but the passed value will still be consumed).
#[allow(non_camel_case_types)]
#[repr(C)]
/// tags{c.zc_owned_payload_t}
pub struct zc_owned_payload_t {
    pub payload: z_bytes_t,
    pub _owner: [usize; 5],
}
impl Default for zc_owned_payload_t {
    // tags{}
    fn default() -> Self {
        zc_payload_null()
    }
}
impl TryFrom<ZBuf> for zc_owned_payload_t {
    type Error = ();
    fn try_from(buf: ZBuf) -> Result<Self, Self::Error> {
        let std::borrow::Cow::Borrowed(payload) = buf.contiguous() else {
            return Err(());
        };
        Ok(Self {
            payload: payload.into(),
            _owner: unsafe { std::mem::transmute(buf) },
        })
    }
}
impl zc_owned_payload_t {
    // tags{}
    pub fn take(&mut self) -> Option<ZBuf> {
        if !z_bytes_check(&self.payload) {
            return None;
        }
        let start = std::mem::replace(&mut self.payload.start, std::ptr::null());
        let len = std::mem::replace(&mut self.payload.len, 0);
        let mut buf: ZBuf = unsafe { std::mem::transmute(self._owner) };
        {
            let mut slices = buf.zslices_mut();
            let slice = slices.next().unwrap();
            assert!(
                slices.next().is_none(),
                "A multi-slice buffer reached zenoh-c, which is definitely a bug, please report it."
            );
            let start_offset = unsafe { start.offset_from(slice.as_slice().as_ptr()) };
            let Ok(start_offset) = start_offset.try_into() else {
                return None;
            };
            *slice = match slice.subslice(start_offset, start_offset + len) {
                Some(s) => s,
                None => return None,
            };
        }
        Some(buf)
    }
    fn owner(&self) -> Option<&ZBuf> {
        if !z_bytes_check(&self.payload) {
            return None;
        }
        unsafe { std::mem::transmute(&self._owner) }
    }
}
impl Drop for zc_owned_payload_t {
    fn drop(&mut self) {
        self.take();
    }
}

/// Clones the `payload` by incrementing its reference counter.
/// tags{c.zc_payload_rcinc, api.buffer.rcinc}
#[no_mangle]
pub extern "C" fn zc_payload_rcinc(payload: &zc_owned_payload_t) -> zc_owned_payload_t {
    match payload.owner() {
        None => Default::default(),
        Some(payload) => payload.clone().try_into().unwrap_or_default(),
    }
}
/// Returns `false` if `payload` is the gravestone value.
/// tags{}
#[no_mangle]
pub extern "C" fn zc_payload_check(payload: &zc_owned_payload_t) -> bool {
    !payload.payload.start.is_null()
}
/// Decrements `payload`'s backing refcount, releasing the memory if appropriate.
/// tags{}
#[no_mangle]
pub extern "C" fn zc_payload_drop(payload: &mut zc_owned_payload_t) {
    unsafe { std::ptr::replace(payload, zc_payload_null()) };
}
/// Constructs `zc_owned_payload_t`'s gravestone value.
/// tags{}
#[no_mangle]
pub extern "C" fn zc_payload_null() -> zc_owned_payload_t {
    zc_owned_payload_t {
        payload: z_bytes_t {
            len: 0,
            start: std::ptr::null(),
        },
        _owner: unsafe { core::mem::MaybeUninit::zeroed().assume_init() },
    }
}

/// QoS settings of zenoh message.
///
#[repr(C)]
pub struct z_qos_t(u8);

impl_guarded_transmute!(QoS, z_qos_t);
impl_guarded_transmute!(z_qos_t, QoS);

impl From<QoS> for z_qos_t {
    fn from(qos: QoS) -> Self {
        qos.transmute()
    }
}

impl From<z_qos_t> for QoS {
    fn from(qos: z_qos_t) -> QoS {
        qos.transmute()
    }
}

/// Returns message priority.
#[no_mangle]
pub extern "C" fn z_qos_get_priority(qos: z_qos_t) -> z_priority_t {
    qos.transmute().priority().into()
}
/// Returns message congestion control.
#[no_mangle]
pub extern "C" fn z_qos_get_congestion_control(qos: z_qos_t) -> z_congestion_control_t {
    qos.transmute().congestion_control().into()
}
/// Returns message express flag. If set to true, the message is not batched to reduce the latency.
#[no_mangle]
pub extern "C" fn z_qos_get_express(qos: z_qos_t) -> bool {
    qos.transmute().express()
}
/// Returns default qos settings.
#[no_mangle]
pub extern "C" fn z_qos_default() -> z_qos_t {
    QoS::default().transmute()
}

/// A data sample.
///
/// A sample is the value associated to a given resource at a given point in time.
///
/// Members:
///   z_keyexpr_t keyexpr: The resource key of this data sample.
///   z_bytes_t payload: The value of this data sample.
///   z_encoding_t encoding: The encoding of the value of this data sample.
///   z_sample_kind_t kind: The kind of this data sample (PUT or DELETE).
///   z_timestamp_t timestamp: The timestamp of this data sample.
///   z_attachment_t attachment: The attachment of this data sample.
/// tags{c.z_sample_t, api.sample}
#[repr(C)]
pub struct z_sample_t<'a> {
    /// tags{c.z_sample_t.keyexpr, api.sample.keyexpr}
    pub keyexpr: z_keyexpr_t,
    /// tags{c.z_sample_t.payload, api.sample.payload}
    pub payload: z_bytes_t,
    /// tags{c.z_sample_t.encoding, api.sample.encoding}
    pub encoding: z_encoding_t,
    pub _zc_buf: &'a c_void,
    /// tags{c.z_sample_t.kind, api.sample.kind}
    pub kind: z_sample_kind_t,
    /// tags{c.z_sample_t.timestamp, api.sample.timestamp}
    pub timestamp: z_timestamp_t,
<<<<<<< HEAD
    /// tags{c.z_sample_t.attachment, api.sample.attachment}
=======
    pub qos: z_qos_t,
>>>>>>> 31dac732
    pub attachment: z_attachment_t,
}

impl<'a> z_sample_t<'a> {
    // tags{}
    pub fn new(sample: &'a Sample, owner: &'a ZBuf) -> Self {
        let std::borrow::Cow::Borrowed(payload) = owner.contiguous() else {
            panic!("Attempted to construct z_sample_t from discontiguous buffer, this is definitely a bug in zenoh-c, please report it.")
        };
        z_sample_t {
            keyexpr: (&sample.key_expr).into(),
            payload: z_bytes_t::from(payload),
            encoding: (&sample.encoding).into(),
            _zc_buf: unsafe { std::mem::transmute(owner) },
            kind: sample.kind.into(),
            timestamp: sample.timestamp.as_ref().into(),
            qos: sample.qos.into(),
            attachment: match &sample.attachment {
                Some(attachment) => z_attachment_t {
                    data: attachment as *const _ as *mut c_void,
                    iteration_driver: Some(attachment_iteration_driver),
                },
                None => z_attachment_null(),
            },
        }
    }
}

/// Clones the sample's payload by incrementing its backing refcount (this doesn't imply any copies).
/// tags{c.zc_sample_payload_rcinc, api.sample.payload.rcinc}
#[no_mangle]
pub extern "C" fn zc_sample_payload_rcinc(sample: Option<&z_sample_t>) -> zc_owned_payload_t {
    let Some(sample) = sample else {
        return zc_payload_null();
    };
    let buf = unsafe { std::mem::transmute::<_, &ZBuf>(sample._zc_buf).clone() };
    zc_owned_payload_t {
        payload: sample.payload,
        _owner: unsafe { std::mem::transmute(buf) },
    }
}

/// A :c:type:`z_encoding_t` integer `prefix`.
///
///     - **Z_ENCODING_PREFIX_EMPTY**
///     - **Z_ENCODING_PREFIX_APP_OCTET_STREAM**
///     - **Z_ENCODING_PREFIX_APP_CUSTOM**
///     - **Z_ENCODING_PREFIX_TEXT_PLAIN**
///     - **Z_ENCODING_PREFIX_APP_PROPERTIES**
///     - **Z_ENCODING_PREFIX_APP_JSON**
///     - **Z_ENCODING_PREFIX_APP_SQL**
///     - **Z_ENCODING_PREFIX_APP_INTEGER**
///     - **Z_ENCODING_PREFIX_APP_FLOAT**
///     - **Z_ENCODING_PREFIX_APP_XML**
///     - **Z_ENCODING_PREFIX_APP_XHTML_XML**
///     - **Z_ENCODING_PREFIX_APP_X_WWW_FORM_URLENCODED**
///     - **Z_ENCODING_PREFIX_TEXT_JSON**
///     - **Z_ENCODING_PREFIX_TEXT_HTML**
///     - **Z_ENCODING_PREFIX_TEXT_XML**
///     - **Z_ENCODING_PREFIX_TEXT_CSS**
///     - **Z_ENCODING_PREFIX_TEXT_CSV**
///     - **Z_ENCODING_PREFIX_TEXT_JAVASCRIPT**
///     - **Z_ENCODING_PREFIX_IMAGE_JPEG**
///     - **Z_ENCODING_PREFIX_IMAGE_PNG**
///     - **Z_ENCODING_PREFIX_IMAGE_GIF**
#[derive(Clone, Copy, Debug, PartialEq, Eq)]
#[repr(C)]
/// tags{c.z_encoding_prefix_t, api.encoding_prefix}
pub enum z_encoding_prefix_t {
    Empty = 0,
    AppOctetStream = 1,
    AppCustom = 2,
    TextPlain = 3,
    AppProperties = 4,
    AppJson = 5,
    AppSql = 6,
    AppInteger = 7,
    AppFloat = 8,
    AppXml = 9,
    AppXhtmlXml = 10,
    AppXWwwFormUrlencoded = 11,
    TextJson = 12,
    TextHtml = 13,
    TextXml = 14,
    TextCss = 15,
    TextCsv = 16,
    TextJavascript = 17,
    ImageJpeg = 18,
    ImagePng = 19,
    ImageGif = 20,
}

impl From<z_encoding_prefix_t> for zenoh_protocol::core::KnownEncoding {
    fn from(val: z_encoding_prefix_t) -> Self {
        if cfg!(debug_assertions) {
            match val {
                z_encoding_prefix_t::Empty => zenoh_protocol::core::KnownEncoding::Empty,
                z_encoding_prefix_t::AppOctetStream => {
                    zenoh_protocol::core::KnownEncoding::AppOctetStream
                }
                z_encoding_prefix_t::AppCustom => zenoh_protocol::core::KnownEncoding::AppCustom,
                z_encoding_prefix_t::TextPlain => zenoh_protocol::core::KnownEncoding::TextPlain,
                z_encoding_prefix_t::AppProperties => {
                    zenoh_protocol::core::KnownEncoding::AppProperties
                }
                z_encoding_prefix_t::AppJson => zenoh_protocol::core::KnownEncoding::AppJson,
                z_encoding_prefix_t::AppSql => zenoh_protocol::core::KnownEncoding::AppSql,
                z_encoding_prefix_t::AppInteger => zenoh_protocol::core::KnownEncoding::AppInteger,
                z_encoding_prefix_t::AppFloat => zenoh_protocol::core::KnownEncoding::AppFloat,
                z_encoding_prefix_t::AppXml => zenoh_protocol::core::KnownEncoding::AppXml,
                z_encoding_prefix_t::AppXhtmlXml => {
                    zenoh_protocol::core::KnownEncoding::AppXhtmlXml
                }
                z_encoding_prefix_t::AppXWwwFormUrlencoded => {
                    zenoh_protocol::core::KnownEncoding::AppXWwwFormUrlencoded
                }
                z_encoding_prefix_t::TextJson => zenoh_protocol::core::KnownEncoding::TextJson,
                z_encoding_prefix_t::TextHtml => zenoh_protocol::core::KnownEncoding::TextHtml,
                z_encoding_prefix_t::TextXml => zenoh_protocol::core::KnownEncoding::TextXml,
                z_encoding_prefix_t::TextCss => zenoh_protocol::core::KnownEncoding::TextCss,
                z_encoding_prefix_t::TextCsv => zenoh_protocol::core::KnownEncoding::TextCsv,
                z_encoding_prefix_t::TextJavascript => {
                    zenoh_protocol::core::KnownEncoding::TextJavascript
                }
                z_encoding_prefix_t::ImageJpeg => zenoh_protocol::core::KnownEncoding::ImageJpeg,
                z_encoding_prefix_t::ImagePng => zenoh_protocol::core::KnownEncoding::ImagePng,
                z_encoding_prefix_t::ImageGif => zenoh_protocol::core::KnownEncoding::ImageGif,
            }
        } else {
            unsafe { std::mem::transmute(val as u8) }
        }
    }
}

impl From<zenoh_protocol::core::KnownEncoding> for z_encoding_prefix_t {
    fn from(val: zenoh_protocol::core::KnownEncoding) -> Self {
        if cfg!(debug_assertions) {
            match val {
                zenoh_protocol::core::KnownEncoding::Empty => z_encoding_prefix_t::Empty,
                zenoh_protocol::core::KnownEncoding::AppOctetStream => {
                    z_encoding_prefix_t::AppOctetStream
                }
                zenoh_protocol::core::KnownEncoding::AppCustom => z_encoding_prefix_t::AppCustom,
                zenoh_protocol::core::KnownEncoding::TextPlain => z_encoding_prefix_t::TextPlain,
                zenoh_protocol::core::KnownEncoding::AppProperties => {
                    z_encoding_prefix_t::AppProperties
                }
                zenoh_protocol::core::KnownEncoding::AppJson => z_encoding_prefix_t::AppJson,
                zenoh_protocol::core::KnownEncoding::AppSql => z_encoding_prefix_t::AppSql,
                zenoh_protocol::core::KnownEncoding::AppInteger => z_encoding_prefix_t::AppInteger,
                zenoh_protocol::core::KnownEncoding::AppFloat => z_encoding_prefix_t::AppFloat,
                zenoh_protocol::core::KnownEncoding::AppXml => z_encoding_prefix_t::AppXml,
                zenoh_protocol::core::KnownEncoding::AppXhtmlXml => {
                    z_encoding_prefix_t::AppXhtmlXml
                }
                zenoh_protocol::core::KnownEncoding::AppXWwwFormUrlencoded => {
                    z_encoding_prefix_t::AppXWwwFormUrlencoded
                }
                zenoh_protocol::core::KnownEncoding::TextJson => z_encoding_prefix_t::TextJson,
                zenoh_protocol::core::KnownEncoding::TextHtml => z_encoding_prefix_t::TextHtml,
                zenoh_protocol::core::KnownEncoding::TextXml => z_encoding_prefix_t::TextXml,
                zenoh_protocol::core::KnownEncoding::TextCss => z_encoding_prefix_t::TextCss,
                zenoh_protocol::core::KnownEncoding::TextCsv => z_encoding_prefix_t::TextCsv,
                zenoh_protocol::core::KnownEncoding::TextJavascript => {
                    z_encoding_prefix_t::TextJavascript
                }
                zenoh_protocol::core::KnownEncoding::ImageJpeg => z_encoding_prefix_t::ImageJpeg,
                zenoh_protocol::core::KnownEncoding::ImagePng => z_encoding_prefix_t::ImagePng,
                zenoh_protocol::core::KnownEncoding::ImageGif => z_encoding_prefix_t::ImageGif,
            }
        } else {
            unsafe { std::mem::transmute(val as u32) }
        }
    }
}

/// The encoding of a payload, in a MIME-like format.
///
/// For wire and matching efficiency, common MIME types are represented using an integer as `prefix`, and a `suffix` may be used to either provide more detail, or in combination with the `Empty` prefix to write arbitrary MIME types.
///
/// Members:
///   z_encoding_prefix_t prefix: The integer prefix of this encoding.
///   z_bytes_t suffix: The suffix of this encoding. `suffix` MUST be a valid UTF-8 string.
#[repr(C)]
#[derive(Clone, Copy, Debug)]
/// tags{c.z_encoding_t, api.encoding}
pub struct z_encoding_t {
    /// tags{c.z_encoding_t.prefix, api.encoding.prefix.get}
    pub prefix: z_encoding_prefix_t,
    /// tags{c.z_encoding_t.suffix, api.encoding.suffix.get}
    pub suffix: z_bytes_t,
}

impl From<z_encoding_t> for zenoh_protocol::core::Encoding {
    fn from(enc: z_encoding_t) -> Self {
        if enc.suffix.len == 0 {
            zenoh_protocol::core::Encoding::Exact(enc.prefix.into())
        } else {
            let suffix = unsafe {
                let slice: &'static [u8] =
                    std::slice::from_raw_parts(enc.suffix.start, enc.suffix.len);
                std::str::from_utf8_unchecked(slice)
            };
            zenoh_protocol::core::Encoding::WithSuffix(enc.prefix.into(), suffix.into())
        }
    }
}

impl From<&zenoh_protocol::core::Encoding> for z_encoding_t {
    fn from(val: &zenoh_protocol::core::Encoding) -> Self {
        let suffix = val.suffix();
        z_encoding_t {
            prefix: (*val.prefix()).into(),
            suffix: z_bytes_t {
                start: suffix.as_ptr(),
                len: suffix.len(),
            },
        }
    }
}

/// An owned payload encoding.
///
/// Members:
///   z_encoding_prefix_t prefix: The integer prefix of this encoding.
///   z_bytes_t suffix: The suffix of this encoding. `suffix` MUST be a valid UTF-8 string.
///
/// Like all `z_owned_X_t`, an instance will be destroyed by any function which takes a mutable pointer to said instance, as this implies the instance's inners were moved.
/// To make this fact more obvious when reading your code, consider using `z_move(val)` instead of `&val` as the argument.
/// After a move, `val` will still exist, but will no longer be valid. The destructors are double-drop-safe, but other functions will still trust that your `val` is valid.
///
/// To check if `val` is still valid, you may use `z_X_check(&val)` (or `z_check(val)` if your compiler supports `_Generic`), which will return `true` if `val` is valid.
#[repr(C)]
/// tags{c.z_owned_encoding_t, api.encoding}
pub struct z_owned_encoding_t {
    /// tags{c.z_owned_encoding_t.prefix, api.encoding.prefix}
    pub prefix: z_encoding_prefix_t,
    /// tags{c.z_owned_encoding_t.suffix, api.encoding.suffix}
    pub suffix: z_bytes_t,
    pub _dropped: bool,
}

impl z_owned_encoding_t {
    // tags{}
    pub fn null() -> Self {
        z_owned_encoding_t {
            prefix: z_encoding_prefix_t::Empty,
            suffix: z_bytes_t::default(),
            _dropped: true,
        }
    }
}

/// Constructs a null safe-to-drop value of 'z_owned_encoding_t' type
#[no_mangle]
/// tags{}
pub extern "C" fn z_encoding_null() -> z_owned_encoding_t {
    z_owned_encoding_t::null()
}

/// Constructs a specific :c:type:`z_encoding_t`.
#[no_mangle]
#[allow(clippy::missing_safety_doc)]
/// tags{c.z_encoding, api.encoding.create}
pub unsafe extern "C" fn z_encoding(
    prefix: z_encoding_prefix_t,
    suffix: *const c_char,
) -> z_encoding_t {
    let suffix = if suffix.is_null() {
        z_bytes_t::empty()
    } else {
        z_bytes_t {
            start: suffix as *const u8,
            len: libc::strlen(suffix),
        }
    };
    z_encoding_t { prefix, suffix }
}

/// Constructs a default :c:type:`z_encoding_t`.
#[no_mangle]
#[allow(clippy::missing_safety_doc)]
/// tags{c.z_encoding_default, api.encoding.create}
pub extern "C" fn z_encoding_default() -> z_encoding_t {
    (&zenoh_protocol::core::Encoding::default()).into()
}

/// Frees `encoding`, invalidating it for double-drop safety.
#[no_mangle]
#[allow(clippy::missing_safety_doc)]
/// tags{}
pub unsafe extern "C" fn z_encoding_drop(encoding: &mut z_owned_encoding_t) {
    z_bytes_drop(&mut encoding.suffix);
    encoding._dropped = true
}

/// Returns ``true`` if `encoding` is valid.
#[no_mangle]
#[allow(clippy::missing_safety_doc)]
/// tags{}
pub extern "C" fn z_encoding_check(encoding: &z_owned_encoding_t) -> bool {
    !encoding._dropped
}

/// Returns a :c:type:`z_encoding_t` loaned from `encoding`.
#[no_mangle]
#[allow(clippy::missing_safety_doc)]
/// tags{}
pub extern "C" fn z_encoding_loan(encoding: &z_owned_encoding_t) -> z_encoding_t {
    z_encoding_t {
        prefix: encoding.prefix,
        suffix: encoding.suffix,
    }
}

impl From<z_encoding_t> for z_owned_encoding_t {
    fn from(val: z_encoding_t) -> Self {
        z_owned_encoding_t {
            prefix: val.prefix,
            suffix: val.suffix,
            _dropped: false,
        }
    }
}

/// The wrapper type for null-terminated string values allocated by zenoh. The instances of `z_owned_str_t`
/// should be released with `z_drop` macro or with `z_str_drop` function and checked to validity with
/// `z_check` and `z_str_check` correspondently
#[repr(C)]
/// tags{c.z_owned_str_t}
pub struct z_owned_str_t {
    pub _cstr: *mut libc::c_char,
}

impl From<&[u8]> for z_owned_str_t {
    // tags{}
    fn from(value: &[u8]) -> Self {
        unsafe {
            let cstr = libc::malloc(value.len() + 1) as *mut libc::c_char;
            std::ptr::copy_nonoverlapping(value.as_ptr(), cstr as _, value.len());
            *cstr.add(value.len()) = 0;
            z_owned_str_t { _cstr: cstr }
        }
    }
}

impl Drop for z_owned_str_t {
    fn drop(&mut self) {
        unsafe { z_str_drop(self) }
    }
}

/// Frees `z_owned_str_t`, invalidating it for double-drop safety.
#[no_mangle]
#[allow(clippy::missing_safety_doc)]
/// tags{}
pub unsafe extern "C" fn z_str_drop(s: &mut z_owned_str_t) {
    libc::free(std::mem::transmute(s._cstr));
    s._cstr = std::ptr::null_mut();
}

/// Returns ``true`` if `s` is a valid string
#[no_mangle]
/// tags{}
pub extern "C" fn z_str_check(s: &z_owned_str_t) -> bool {
    !s._cstr.is_null()
}

/// Returns undefined `z_owned_str_t`
#[no_mangle]
/// tags{}
pub extern "C" fn z_str_null() -> z_owned_str_t {
    z_owned_str_t {
        _cstr: std::ptr::null_mut(),
    }
}

/// Returns :c:type:`z_str_t` structure loaned from :c:type:`z_owned_str_t`.
#[no_mangle]
/// tags{}
pub extern "C" fn z_str_loan(s: &z_owned_str_t) -> *const libc::c_char {
    s._cstr
}

#[repr(C)]
#[derive(Clone, Copy, Debug)]
/// tags{c.zcu_locality_t, api.options.locality}
pub enum zcu_locality_t {
    /// tags{c.zcu_locality_t.any, api.options.locality.any}
    ANY = 0,
    /// tags{c.zcu_locality_t.session_local, api.options.locality.session_local}
    SESSION_LOCAL = 1,
    /// tags{c.zcu_locality_t.remote, api.options.locality.remote}
    REMOTE = 2,
}

impl From<Locality> for zcu_locality_t {
    fn from(k: Locality) -> Self {
        match k {
            Locality::Any => zcu_locality_t::ANY,
            Locality::SessionLocal => zcu_locality_t::SESSION_LOCAL,
            Locality::Remote => zcu_locality_t::REMOTE,
        }
    }
}

impl From<zcu_locality_t> for Locality {
    fn from(k: zcu_locality_t) -> Self {
        match k {
            zcu_locality_t::ANY => Locality::Any,
            zcu_locality_t::SESSION_LOCAL => Locality::SessionLocal,
            zcu_locality_t::REMOTE => Locality::Remote,
        }
    }
}

#[no_mangle]
/// tags{c.zcu_locality_default, api.options.locality.default}
pub extern "C" fn zcu_locality_default() -> zcu_locality_t {
    Locality::default().into()
}

#[repr(C)]
#[derive(Clone, Copy, Debug)]
/// tags{c.zcu_reply_keyexpr_t, api.options.reply_key_expr}
pub enum zcu_reply_keyexpr_t {
    /// tags{c.zcu_reply_keyexpr_t.any, api.options.reply_key_expr.any}
    ANY = 0,
    /// tags{c.zcu_reply_keyexpr_t.matching_query, api.options.reply_key_expr.matching_query}
    MATCHING_QUERY = 1,
}

impl From<ReplyKeyExpr> for zcu_reply_keyexpr_t {
    fn from(k: ReplyKeyExpr) -> Self {
        match k {
            ReplyKeyExpr::Any => zcu_reply_keyexpr_t::ANY,
            ReplyKeyExpr::MatchingQuery => zcu_reply_keyexpr_t::MATCHING_QUERY,
        }
    }
}

impl From<zcu_reply_keyexpr_t> for ReplyKeyExpr {
    fn from(k: zcu_reply_keyexpr_t) -> Self {
        match k {
            zcu_reply_keyexpr_t::ANY => ReplyKeyExpr::Any,
            zcu_reply_keyexpr_t::MATCHING_QUERY => ReplyKeyExpr::MatchingQuery,
        }
    }
}

#[no_mangle]
/// tags{c.zcu_reply_keyexpr_default, api.options.reply_key_expr.default}
pub extern "C" fn zcu_reply_keyexpr_default() -> zcu_reply_keyexpr_t {
    ReplyKeyExpr::default().into()
}<|MERGE_RESOLUTION|>--- conflicted
+++ resolved
@@ -270,11 +270,9 @@
     pub kind: z_sample_kind_t,
     /// tags{c.z_sample_t.timestamp, api.sample.timestamp}
     pub timestamp: z_timestamp_t,
-<<<<<<< HEAD
+    /// tags{c.z_sample_t.qos, api.sample.qos}
+    pub qos: z_qos_t,
     /// tags{c.z_sample_t.attachment, api.sample.attachment}
-=======
-    pub qos: z_qos_t,
->>>>>>> 31dac732
     pub attachment: z_attachment_t,
 }
 
