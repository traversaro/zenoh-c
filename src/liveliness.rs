--- conflicted
+++ resolved
@@ -222,13 +222,8 @@
     let session = session.as_rust_type_ref();
     let key_expr = key_expr.as_rust_type_ref();
     let callback = callback.take_rust_type();
-<<<<<<< HEAD
-    let liveliness: Liveliness<'static> = session.liveliness();
+    let liveliness = session.liveliness();
     let mut builder = liveliness.get(key_expr).callback(move |mut response| {
-=======
-    let liveliness = session.liveliness();
-    let mut builder = liveliness.get(key_expr).callback(move |response| {
->>>>>>> a0d60869
         z_closure_reply_call(
             z_closure_reply_loan(&callback),
             response.as_loaned_c_type_mut(),
