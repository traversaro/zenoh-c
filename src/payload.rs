use crate::errors::{self, z_error_t, Z_EINVAL, Z_EIO, Z_EPARSE, Z_OK};
use crate::transmute::{
    unwrap_ref_unchecked, unwrap_ref_unchecked_mut, Inplace, TransmuteFromHandle,
    TransmuteIntoHandle, TransmuteRef, TransmuteUninitPtr,
};
use crate::{
    z_loaned_slice_map_t, z_owned_slice_map_t, z_owned_slice_t, z_owned_str_t, CSlice, ZHashMap,
};
use core::fmt;
use std::any::Any;
use std::io::{Read, Seek, SeekFrom, Write};
use std::mem::MaybeUninit;
use std::os::raw::c_void;
use std::slice::from_raw_parts;
use std::slice::from_raw_parts_mut;
use zenoh::buffers::{ZBuf, ZSlice, ZSliceBuffer};
use zenoh::bytes::{ZBytes, ZBytesIterator, ZBytesReader, ZBytesWriter};

#[cfg(all(feature = "shared-memory", feature = "unstable"))]
use crate::errors::Z_ENULL;
#[cfg(all(feature = "shared-memory", feature = "unstable"))]
use crate::{z_loaned_shm_t, z_owned_shm_mut_t, z_owned_shm_t};

pub use crate::opaque_types::z_owned_bytes_t;
decl_transmute_owned!(Option<ZBytes>, z_owned_bytes_t);

/// The gravestone value for `z_owned_bytes_t`.
#[no_mangle]
extern "C" fn z_bytes_null(this: *mut MaybeUninit<z_owned_bytes_t>) {
    let this = this.transmute_uninit_ptr();
    Inplace::empty(this);
}

/// Constructs an empty instance of `z_owned_bytes_t`.
#[no_mangle]
extern "C" fn z_bytes_empty(this: *mut MaybeUninit<z_owned_bytes_t>) {
    let this = this.transmute_uninit_ptr();
    Inplace::init(this, Some(ZBytes::empty()));
}

/// Drops `this_`, resetting it to gravestone value. If there are any shallow copies
/// created by `z_bytes_clone()`, they would still stay valid.
#[no_mangle]
extern "C" fn z_bytes_drop(this: &mut z_owned_bytes_t) {
    let this = this.transmute_mut();
    Inplace::drop(this);
}

/// Returns ``true`` if `this_` is in a valid state, ``false`` if it is in a gravestone state.
#[no_mangle]
extern "C" fn z_bytes_check(this: &z_owned_bytes_t) -> bool {
    this.transmute_ref().is_some()
}

/// Borrows data.
#[no_mangle]
extern "C" fn z_bytes_loan(this: &z_owned_bytes_t) -> &z_loaned_bytes_t {
    let payload = this.transmute_ref();
    let payload = unwrap_ref_unchecked(payload);
    payload.transmute_handle()
}

/// Muatably borrows data.
#[no_mangle]
extern "C" fn z_bytes_loan_mut(this: &mut z_owned_bytes_t) -> &mut z_loaned_bytes_t {
    let payload = this.transmute_mut();
    let payload = unwrap_ref_unchecked_mut(payload);
    payload.transmute_handle_mut()
}

pub use crate::opaque_types::z_loaned_bytes_t;
decl_transmute_handle!(ZBytes, z_loaned_bytes_t);

validate_equivalence!(z_owned_bytes_t, z_loaned_bytes_t);

/// Returns ``true`` if `this_` is empty, ``false`` otherwise.
#[no_mangle]
extern "C" fn z_bytes_is_empty(this: &z_loaned_bytes_t) -> bool {
    this.transmute_ref().is_empty()
}

/// Constructs an owned shallow copy of data in provided uninitialized memory location.
#[no_mangle]
extern "C" fn z_bytes_clone(this: &z_loaned_bytes_t, dst: *mut MaybeUninit<z_owned_bytes_t>) {
    let dst = dst.transmute_uninit_ptr();
    let src = this.transmute_ref();
    let src = Some(src.clone());
    Inplace::init(dst, src);
}

/// Returns total number of bytes in the payload.
#[no_mangle]
extern "C" fn z_bytes_len(this: &z_loaned_bytes_t) -> usize {
    this.transmute_ref().len()
}

/// Decodes data into an owned non-null-terminated string.
///
/// @param this_: Data to decode.
/// @param dst: An unitialized memory location where to construct a decoded string.
#[no_mangle]
#[allow(clippy::missing_safety_doc)]
pub unsafe extern "C" fn z_bytes_decode_into_string(
    this: &z_loaned_bytes_t,
    dst: *mut MaybeUninit<z_owned_str_t>,
) -> z_error_t {
    let payload = this.transmute_ref();
    match payload.deserialize::<String>() {
        Ok(s) => {
            Inplace::init(dst.transmute_uninit_ptr(), s.into());
            errors::Z_OK
        }
        Err(e) => {
            log::error!("Failed to decode the payload: {}", e);
            Inplace::empty(dst.transmute_uninit_ptr());
            errors::Z_EIO
        }
    }
}

/// Decodes data into an owned bytes map.
///
/// @param this_: Data to decode.
/// @param dst: An unitialized memory location where to construct a decoded map.
#[no_mangle]
#[allow(clippy::missing_safety_doc)]
pub unsafe extern "C" fn z_bytes_decode_into_slice_map(
    this: &z_loaned_bytes_t,
    dst: *mut MaybeUninit<z_owned_slice_map_t>,
) -> z_error_t {
    let dst = dst.transmute_uninit_ptr();
    let payload = this.transmute_ref();
    let iter = payload.iter::<(Vec<u8>, Vec<u8>)>();
    let mut hm = ZHashMap::new();
    for (k, v) in iter {
        hm.insert(k.into(), v.into());
    }
    Inplace::init(dst, Some(hm));
    errors::Z_OK
}

/// Decodes data into an owned slice.
///
/// @param this_: Data to decode.
/// @param dst: An unitialized memory location where to construct a slice.
#[no_mangle]
#[allow(clippy::missing_safety_doc)]
pub unsafe extern "C" fn z_bytes_decode_into_slice(
    this: &z_loaned_bytes_t,
    dst: *mut MaybeUninit<z_owned_slice_t>,
) -> z_error_t {
    let payload = this.transmute_ref();
    match payload.deserialize::<Vec<u8>>() {
        Ok(v) => {
            Inplace::init(dst.transmute_uninit_ptr(), v.into());
            errors::Z_OK
        }
        Err(e) => {
            log::error!("Failed to read the payload: {}", e);
            Inplace::empty(dst.transmute_uninit_ptr());
            errors::Z_EIO
        }
    }
}

#[cfg(all(feature = "shared-memory", feature = "unstable"))]
/// Decodes data into an owned SHM buffer by copying it's shared reference
///
/// @param this_: Data to decode.
/// @param dst: An unitialized memory location where to construct a decoded string.
#[no_mangle]
#[allow(clippy::missing_safety_doc)]
pub unsafe extern "C" fn z_bytes_decode_into_owned_shm(
    this: &z_loaned_bytes_t,
    dst: *mut MaybeUninit<z_owned_shm_t>,
) -> z_error_t {
    use zenoh::shm::zshm;

    let payload = this.transmute_ref();
    match payload.deserialize::<&zshm>() {
        Ok(s) => {
            Inplace::init(dst.transmute_uninit_ptr(), Some(s.clone().to_owned()));
            errors::Z_OK
        }
        Err(e) => {
            log::error!("Failed to decode the payload: {}", e);
            Inplace::empty(dst.transmute_uninit_ptr());
            errors::Z_EIO
        }
    }
}

#[cfg(all(feature = "shared-memory", feature = "unstable"))]
/// Decodes data into a loaned SHM buffer
///
/// @param this_: Data to decode.
/// @param dst: An unitialized memory location where to construct a decoded string.
#[no_mangle]
#[allow(clippy::missing_safety_doc)]
pub unsafe extern "C" fn z_bytes_decode_into_loaned_shm(
    this: &z_loaned_bytes_t,
    dst: *mut MaybeUninit<&'static z_loaned_shm_t>,
) -> z_error_t {
    use zenoh::shm::zshm;

    let payload = this.transmute_ref();
    match payload.deserialize::<&zshm>() {
        Ok(s) => {
            (*dst).write(s.transmute_handle());
            errors::Z_OK
        }
        Err(e) => {
            log::error!("Failed to decode the payload: {}", e);
            errors::Z_EIO
        }
    }
}

unsafe impl Send for CSlice {}
unsafe impl Sync for CSlice {}

impl fmt::Debug for CSlice {
    fn fmt(&self, f: &mut fmt::Formatter<'_>) -> fmt::Result {
        f.debug_struct("CSLice").field("_0", &self.slice()).finish()
    }
}

impl ZSliceBuffer for CSlice {
    fn as_slice(&self) -> &[u8] {
        self.slice()
    }
    fn as_any(&self) -> &dyn Any {
        self
    }

    fn as_any_mut(&mut self) -> &mut dyn Any {
        self
    }
}

impl From<CSlice> for ZBytes {
    fn from(value: CSlice) -> Self {
        ZBytes::new(value)
    }
}

/// Encodes a slice by aliasing.
#[no_mangle]
#[allow(clippy::missing_safety_doc)]
pub unsafe extern "C" fn z_bytes_encode_from_slice(
    this: *mut MaybeUninit<z_owned_bytes_t>,
    data: *const u8,
    len: usize,
) {
    let s = CSlice::new_borrowed(data, len);
    let this = this.transmute_uninit_ptr();
    let payload = ZBytes::from(ZSlice::from(s));
    Inplace::init(this, Some(payload));
}

/// Encodes a slice by copying.
#[no_mangle]
#[allow(clippy::missing_safety_doc)]
pub unsafe extern "C" fn z_bytes_encode_from_slice_copy(
    this: *mut MaybeUninit<z_owned_bytes_t>,
    data: *const u8,
    len: usize,
) {
    let s = CSlice::new_borrowed(data, len).clone();
    let this = this.transmute_uninit_ptr();
    let payload = ZBytes::from(ZSlice::from(s));
    Inplace::init(this, Some(payload));
}

/// Encodes slice map by aliasing.
#[no_mangle]
#[allow(clippy::missing_safety_doc)]
pub unsafe extern "C" fn z_bytes_encode_from_slice_map(
    this: *mut MaybeUninit<z_owned_bytes_t>,
    bytes_map: &z_loaned_slice_map_t,
) {
    let dst = this.transmute_uninit_ptr();
    let hm = bytes_map.transmute_ref();
    let payload = ZBytes::from_iter(hm.iter().map(|(k, v)| {
        (
            CSlice::new_borrowed(k.data(), k.len()),
            CSlice::new_borrowed(v.data(), v.len()),
        )
    }));
    Inplace::init(dst, Some(payload));
}

/// Encodes slice map by copying.
#[no_mangle]
#[allow(clippy::missing_safety_doc)]
pub unsafe extern "C" fn z_bytes_encode_from_slice_map_copy(
    this: *mut MaybeUninit<z_owned_bytes_t>,
    bytes_map: &z_loaned_slice_map_t,
) {
    let dst = this.transmute_uninit_ptr();
    let hm = bytes_map.transmute_ref();
    let payload = ZBytes::from_iter(hm.iter().map(|(k, v)| {
        (
            CSlice::new_borrowed(k.data(), k.len()).clone(),
            CSlice::new_borrowed(v.data(), v.len()).clone(),
        )
    }));
    Inplace::init(dst, Some(payload));
}

/// Encodes a null-terminated string by aliasing.
#[no_mangle]
#[allow(clippy::missing_safety_doc)]
pub unsafe extern "C" fn z_bytes_encode_from_string(
    this: *mut MaybeUninit<z_owned_bytes_t>,
    s: *const libc::c_char,
) {
    z_bytes_encode_from_slice(this, s as *const u8, libc::strlen(s));
}

/// Encodes a null-terminated string by copying.
#[no_mangle]
#[allow(clippy::missing_safety_doc)]
pub unsafe extern "C" fn z_bytes_encode_from_string_copy(
    this: *mut MaybeUninit<z_owned_bytes_t>,
    s: *const libc::c_char,
) {
    z_bytes_encode_from_slice_copy(this, s as *const u8, libc::strlen(s));
}

/// Encodes a pair of `z_owned_bytes` objects which are consumed in the process.
/// @return 0 in case of success, negative error code otherwise.
#[no_mangle]
pub extern "C" fn z_bytes_encode_from_pair(
    this: *mut MaybeUninit<z_owned_bytes_t>,
    first: &mut z_owned_bytes_t,
    second: &mut z_owned_bytes_t,
) -> z_error_t {
    let first = match first.transmute_mut().extract() {
        Some(z) => z,
        None => return Z_EINVAL,
    };
    let second = match second.transmute_mut().extract() {
        Some(z) => z,
        None => return Z_EINVAL,
    };
    let b = ZBytes::serialize((first, second));
    Inplace::init(this.transmute_uninit_ptr(), Some(b));
    Z_OK
}

/// Decodes into a pair of `z_owned_bytes` objects.
/// @return 0 in case of success, negative error code otherwise.
#[no_mangle]
pub extern "C" fn z_bytes_decode_into_pair(
    this: &z_loaned_bytes_t,
    first: *mut MaybeUninit<z_owned_bytes_t>,
    second: *mut MaybeUninit<z_owned_bytes_t>,
) -> z_error_t {
    match this.transmute_ref().deserialize::<(ZBytes, ZBytes)>() {
        Ok((a, b)) => {
            Inplace::init(first.transmute_uninit_ptr(), Some(a));
            Inplace::init(second.transmute_uninit_ptr(), Some(b));
            Z_OK
        }
        Err(e) => {
            log::error!("Failed to decode the payload: {}", e);
            Z_EPARSE
        }
    }
}

struct ZBytesInIterator {
    body: extern "C" fn(data: &mut MaybeUninit<z_owned_bytes_t>, context: *mut c_void),
    context: *mut c_void,
}

impl Iterator for ZBytesInIterator {
    type Item = ZBuf;

    fn next(&mut self) -> Option<ZBuf> {
        let mut data = MaybeUninit::<z_owned_bytes_t>::uninit();

        (self.body)(&mut data, self.context);
        unsafe { data.assume_init().transmute_mut().extract() }.map(|b| b.into())
    }
}

/// Constructs payload from an iterator to `z_owned_bytes_t`.
/// @param this_: An uninitialized location in memery for `z_owned_bytes_t` will be constructed.
/// @param iterator_body: Iterator body function, providing data items. Returning NULL
/// @param context: Arbitrary context that will be passed to iterator_body.
/// @return 0 in case of success, negative error code otherwise.
#[no_mangle]
pub extern "C" fn z_bytes_encode_from_iter(
    this: *mut MaybeUninit<z_owned_bytes_t>,
    iterator_body: extern "C" fn(data: &mut MaybeUninit<z_owned_bytes_t>, context: *mut c_void),
    context: *mut c_void,
) -> z_error_t {
    let it = ZBytesInIterator {
        body: iterator_body,
        context,
    };

    let b = ZBytes::from_iter(it);
    Inplace::init(this.transmute_uninit_ptr(), Some(b));
    Z_OK
}

pub use crate::z_bytes_iterator_t;
decl_transmute_handle!(ZBytesIterator<'static, ZBuf>, z_bytes_iterator_t);
/// Returns an iterator for multi-piece serialized data.
///
/// The `data` should outlive the iterator.
#[no_mangle]
pub extern "C" fn z_bytes_get_iterator(data: &z_loaned_bytes_t) -> z_bytes_iterator_t {
    *data.transmute_ref().iter::<ZBuf>().transmute_handle()
}

/// Constructs `z_owned_bytes` object corresponding to the next element of encoded data.
///
/// Will construct `z_owned_bytes` when iterator reaches the end.
/// @return ``false`` when iterator reaches the end,  ``true`` otherwise
#[no_mangle]
pub extern "C" fn z_bytes_iterator_next(
    iter: &mut z_bytes_iterator_t,
    out: *mut MaybeUninit<z_owned_bytes_t>,
) -> bool {
    let res = iter.transmute_mut().next().map(|z| z.into());
    if res.is_none() {
        Inplace::empty(out.transmute_uninit_ptr());
        false
    } else {
        Inplace::init(out.transmute_uninit_ptr(), res);
        true
    }
}

/// Returns an iterator for multi-piece serialized data.
/// @param this_: Data to decode.
#[no_mangle]
pub extern "C" fn z_bytes_iter(
    this: &z_loaned_bytes_t,
    iterator_body: extern "C" fn(data: &z_loaned_bytes_t, context: *mut c_void) -> z_error_t,
    context: *mut c_void,
) -> z_error_t {
    let mut res = Z_OK;
    for zb in this.transmute_ref().iter::<ZBuf>() {
        let b = ZBytes::new(zb);
        res = iterator_body(b.transmute_handle(), context);
        if res != Z_OK {
            break;
        }
    }

    res
}

<<<<<<< HEAD
#[cfg(all(feature = "shared-memory", feature = "unstable"))]
/// Encodes from an immutable SHM buffer consuming it
#[no_mangle]
#[allow(clippy::missing_safety_doc)]
pub unsafe extern "C" fn z_bytes_encode_from_shm(
    this: *mut MaybeUninit<z_owned_bytes_t>,
    shm: &mut z_owned_shm_t,
) -> z_error_t {
    match shm.transmute_mut().take() {
        Some(shm) => {
            let this = this.transmute_uninit_ptr();
            Inplace::init(this, Some(shm.into()));
            Z_OK
        }
        None => Z_ENULL,
    }
}

#[cfg(all(feature = "shared-memory", feature = "unstable"))]
/// Encodes from an immutable SHM buffer copying it
#[no_mangle]
#[allow(clippy::missing_safety_doc)]
pub unsafe extern "C" fn z_bytes_encode_from_shm_copy(
    this: *mut MaybeUninit<z_owned_bytes_t>,
    shm: &z_loaned_shm_t,
) {
    let this = this.transmute_uninit_ptr();
    Inplace::init(this, Some(shm.transmute_ref().to_owned().into()));
}

#[cfg(all(feature = "shared-memory", feature = "unstable"))]
/// Encodes from a mutable SHM buffer consuming it
#[no_mangle]
#[allow(clippy::missing_safety_doc)]
pub unsafe extern "C" fn z_bytes_encode_from_shm_mut(
    this: *mut MaybeUninit<z_owned_bytes_t>,
    shm: &mut z_owned_shm_mut_t,
) -> z_error_t {
    match shm.transmute_mut().take() {
        Some(shm) => {
            let this = this.transmute_uninit_ptr();
            Inplace::init(this, Some(shm.into()));
            Z_OK
        }
        None => Z_ENULL,
    }
}

pub use crate::opaque_types::z_owned_bytes_reader_t;
decl_transmute_owned!(Option<ZBytesReader<'static>>, z_owned_bytes_reader_t);
pub use crate::opaque_types::z_loaned_bytes_reader_t;
decl_transmute_handle!(ZBytesReader<'static>, z_loaned_bytes_reader_t);

validate_equivalence!(z_owned_bytes_reader_t, z_loaned_bytes_reader_t);

/// Creates a reader for the specified data.
=======
pub use crate::z_bytes_reader_t;
decl_transmute_handle!(ZBytesReader<'static>, z_bytes_reader_t);
/// Returns a reader for the data.
>>>>>>> e54001cf
///
/// The `data` should outlive the reader.
#[no_mangle]
pub extern "C" fn z_bytes_get_reader(data: &z_loaned_bytes_t) -> z_bytes_reader_t {
    *data.transmute_ref().reader().transmute_handle()
}

/// Reads data into specified destination.
///
/// @param this_: Data reader to read from.
/// @param dst: Buffer where the read data is written.
/// @param len: Maximum number of bytes to read.
/// @return number of bytes read. If return value is smaller than `len`, it means that  theend of the data was reached.
#[no_mangle]
#[allow(clippy::missing_safety_doc)]
pub unsafe extern "C" fn z_bytes_reader_read(
    this: &mut z_bytes_reader_t,
    dst: *mut u8,
    len: usize,
) -> usize {
    let reader = this.transmute_mut();
    let buf = unsafe { from_raw_parts_mut(dst, len) };
    reader.read(buf).unwrap_or(0)
}

/// Sets the `reader` position indicator for the payload to the value pointed to by offset.
/// The new position is exactly `offset` bytes measured from the beginning of the payload if origin is `SEEK_SET`,
/// from the current reader position if origin is `SEEK_CUR`, and from the end of the payload if origin is `SEEK_END`.
/// Return ​0​ upon success, negative error code otherwise.
#[no_mangle]
#[allow(clippy::missing_safety_doc)]
pub unsafe extern "C" fn z_bytes_reader_seek(
    this: &mut z_bytes_reader_t,
    offset: i64,
    origin: libc::c_int,
) -> z_error_t {
    let reader = this.transmute_mut();
    let pos = match origin {
        libc::SEEK_SET => offset.try_into().map(SeekFrom::Start),
        libc::SEEK_CUR => Ok(SeekFrom::Current(offset)),
        libc::SEEK_END => Ok(SeekFrom::End(offset)),
        _ => {
            return errors::Z_EINVAL;
        }
    };
    match pos.map(|p| reader.seek(p)) {
        Ok(_) => 0,
        Err(_) => errors::Z_EINVAL,
    }
}

/// Gets the read position indicator.
/// @return read position indicator on success or -1L if failure occurs.
#[no_mangle]
#[allow(clippy::missing_safety_doc)]
pub unsafe extern "C" fn z_bytes_reader_tell(this: &mut z_bytes_reader_t) -> i64 {
    let reader = this.transmute_mut();
    reader.stream_position().map(|p| p as i64).unwrap_or(-1)
}

pub use crate::opaque_types::z_loaned_bytes_writer_t;
pub use crate::opaque_types::z_owned_bytes_writer_t;

decl_transmute_owned!(Option<ZBytesWriter<'static>>, z_owned_bytes_writer_t);
decl_transmute_handle!(ZBytesWriter<'static>, z_loaned_bytes_writer_t);
validate_equivalence!(z_loaned_bytes_writer_t, z_owned_bytes_writer_t);

/// The gravestone value for `z_owned_bytes_reader_t`.
#[no_mangle]
extern "C" fn z_bytes_writer_null(this: *mut MaybeUninit<z_owned_bytes_writer_t>) {
    let this = this.transmute_uninit_ptr();
    Inplace::empty(this);
}

/// Drops `this_`, resetting it to gravestone value.
#[no_mangle]
extern "C" fn z_bytes_writer_drop(this: &mut z_owned_bytes_writer_t) {
    let this = this.transmute_mut();
    Inplace::drop(this);
}

/// Returns ``true`` if `this_` is in a valid state, ``false`` if it is in a gravestone state.
#[no_mangle]
extern "C" fn z_bytes_writer_check(this: &z_owned_bytes_writer_t) -> bool {
    this.transmute_ref().is_some()
}

/// Borrows writer.
#[no_mangle]
extern "C" fn z_bytes_writer_loan(this: &z_owned_bytes_writer_t) -> &z_loaned_bytes_writer_t {
    let this = this.transmute_ref();
    let this = unwrap_ref_unchecked(this);
    this.transmute_handle()
}

/// Muatably borrows writer.
#[no_mangle]
extern "C" fn z_bytes_writer_loan_mut(
    this: &mut z_owned_bytes_writer_t,
) -> &mut z_loaned_bytes_writer_t {
    let this = this.transmute_mut();
    let this = unwrap_ref_unchecked_mut(this);
    this.transmute_handle_mut()
}

/// Gets writer for `this_`.
#[no_mangle]
extern "C" fn z_bytes_get_writer(
    this: &mut z_loaned_bytes_t,
    out: *mut MaybeUninit<z_owned_bytes_writer_t>,
) {
    let out = out.transmute_uninit_ptr();
    Inplace::init(out, Some(this.transmute_mut().writer()));
}

/// Writes `len` bytes from `src` into underlying data
///
/// @return 0 in case of success, negative error code otherwise
#[allow(clippy::missing_safety_doc)]
#[no_mangle]
unsafe extern "C" fn z_bytes_writer_write(
    this: &mut z_loaned_bytes_writer_t,
    src: *const u8,
    len: usize,
) -> z_error_t {
    match this.transmute_mut().write(from_raw_parts(src, len)) {
        Ok(_) => Z_OK,
        Err(_) => Z_EIO,
    }
}<|MERGE_RESOLUTION|>--- conflicted
+++ resolved
@@ -456,7 +456,6 @@
     res
 }
 
-<<<<<<< HEAD
 #[cfg(all(feature = "shared-memory", feature = "unstable"))]
 /// Encodes from an immutable SHM buffer consuming it
 #[no_mangle]
@@ -512,12 +511,9 @@
 
 validate_equivalence!(z_owned_bytes_reader_t, z_loaned_bytes_reader_t);
 
-/// Creates a reader for the specified data.
-=======
 pub use crate::z_bytes_reader_t;
 decl_transmute_handle!(ZBytesReader<'static>, z_bytes_reader_t);
 /// Returns a reader for the data.
->>>>>>> e54001cf
 ///
 /// The `data` should outlive the reader.
 #[no_mangle]
