use crate::errors::{self, z_error_t, Z_EINVAL, Z_EPARSE, Z_OK};
use crate::transmute::{
    unwrap_ref_unchecked, unwrap_ref_unchecked_mut, Inplace, TransmuteFromHandle,
    TransmuteIntoHandle, TransmuteRef, TransmuteUninitPtr,
};
use crate::{
    z_loaned_slice_map_t, z_owned_slice_map_t, z_owned_slice_t, z_owned_str_t, CSlice, ZHashMap,
};
use core::fmt;
use std::any::Any;
use std::io::{Read, Seek, SeekFrom};
use std::mem::MaybeUninit;
use std::os::raw::c_void;
use std::slice::from_raw_parts_mut;
use zenoh::buffers::{ZBuf, ZSlice, ZSliceBuffer};
use zenoh::bytes::{ZBytes, ZBytesReader};

#[cfg(all(feature = "shared-memory", feature = "unstable"))]
use crate::errors::Z_ENULL;
#[cfg(all(feature = "shared-memory", feature = "unstable"))]
use crate::{z_loaned_shm_t, z_owned_shm_mut_t, z_owned_shm_t};

pub use crate::opaque_types::z_owned_bytes_t;
decl_transmute_owned!(Option<ZBytes>, z_owned_bytes_t);

/// The gravestone value for `z_owned_bytes_t`.
#[no_mangle]
extern "C" fn z_bytes_null(this: *mut MaybeUninit<z_owned_bytes_t>) {
    let this = this.transmute_uninit_ptr();
    Inplace::empty(this);
}

/// Drops `this_`, resetting it to gravestone value. If there are any shallow copies
/// created by `z_bytes_clone()`, they would still stay valid.
#[no_mangle]
extern "C" fn z_bytes_drop(this: &mut z_owned_bytes_t) {
    let this = this.transmute_mut();
    Inplace::drop(this);
}

/// Returns ``true`` if `this_` in a valid state, ``false`` if it is in a gravestone state.
#[no_mangle]
extern "C" fn z_bytes_check(this: &z_owned_bytes_t) -> bool {
    this.transmute_ref().is_some()
}

/// Borrows data.
#[no_mangle]
extern "C" fn z_bytes_loan(this: &z_owned_bytes_t) -> &z_loaned_bytes_t {
    let payload = this.transmute_ref();
    let payload = unwrap_ref_unchecked(payload);
    payload.transmute_handle()
}

pub use crate::opaque_types::z_loaned_bytes_t;
decl_transmute_handle!(ZBytes, z_loaned_bytes_t);

validate_equivalence!(z_owned_bytes_t, z_loaned_bytes_t);

/// Constructs an owned shallow copy of data in provided uninitialized memory location.
#[no_mangle]
extern "C" fn z_bytes_clone(this: &z_loaned_bytes_t, dst: *mut MaybeUninit<z_owned_bytes_t>) {
    let dst = dst.transmute_uninit_ptr();
    let src = this.transmute_ref();
    let src = Some(src.clone());
    Inplace::init(dst, src);
}

/// Returns total number of bytes in the payload.
#[no_mangle]
extern "C" fn z_bytes_len(this: &z_loaned_bytes_t) -> usize {
    this.transmute_ref().len()
}

/// Decodes data into an owned non-null-terminated string.
///
/// @param this_: Data to decode.
/// @param dst: An unitialized memory location where to construct a decoded string.
#[no_mangle]
#[allow(clippy::missing_safety_doc)]
pub unsafe extern "C" fn z_bytes_decode_into_string(
    this: &z_loaned_bytes_t,
    dst: *mut MaybeUninit<z_owned_str_t>,
) -> z_error_t {
    let payload = this.transmute_ref();
    match payload.deserialize::<String>() {
        Ok(s) => {
            Inplace::init(dst.transmute_uninit_ptr(), s.into());
            errors::Z_OK
        }
        Err(e) => {
            log::error!("Failed to decode the payload: {}", e);
            Inplace::empty(dst.transmute_uninit_ptr());
            errors::Z_EIO
        }
    }
}

/// Decodes data into an owned bytes map.
///
/// @param this_: Data to decode.
/// @param dst: An unitialized memory location where to construct a decoded map.
#[no_mangle]
#[allow(clippy::missing_safety_doc)]
pub unsafe extern "C" fn z_bytes_decode_into_slice_map(
    this: &z_loaned_bytes_t,
    dst: *mut MaybeUninit<z_owned_slice_map_t>,
) -> z_error_t {
    let dst = dst.transmute_uninit_ptr();
    let payload = this.transmute_ref();
    let iter = payload.iter::<(Vec<u8>, Vec<u8>)>();
    let mut hm = ZHashMap::new();
    for (k, v) in iter {
        hm.insert(k.into(), v.into());
    }
    Inplace::init(dst, Some(hm));
    errors::Z_OK
}

/// Decodes data into an owned slice.
///
/// @param this_: Data to decode.
/// @param dst: An unitialized memory location where to construct a slice.
#[no_mangle]
#[allow(clippy::missing_safety_doc)]
pub unsafe extern "C" fn z_bytes_decode_into_slice(
    this: &z_loaned_bytes_t,
    dst: *mut MaybeUninit<z_owned_slice_t>,
) -> z_error_t {
    let payload = this.transmute_ref();
    match payload.deserialize::<Vec<u8>>() {
        Ok(v) => {
            Inplace::init(dst.transmute_uninit_ptr(), v.into());
            errors::Z_OK
        }
        Err(e) => {
            log::error!("Failed to read the payload: {}", e);
            Inplace::empty(dst.transmute_uninit_ptr());
            errors::Z_EIO
        }
    }
}

#[cfg(all(feature = "shared-memory", feature = "unstable"))]
/// Decodes data into an owned SHM buffer by copying it's shared reference
///
/// @param this_: Data to decode.
/// @param dst: An unitialized memory location where to construct a decoded string.
#[no_mangle]
#[allow(clippy::missing_safety_doc)]
pub unsafe extern "C" fn z_bytes_decode_into_owned_shm(
    this: &z_loaned_bytes_t,
    dst: *mut MaybeUninit<z_owned_shm_t>,
) -> z_error_t {
    use zenoh::shm::zshm;

    let payload = this.transmute_ref();
    match payload.deserialize::<&zshm>() {
        Ok(s) => {
            Inplace::init(dst.transmute_uninit_ptr(), Some(s.clone().to_owned()));
            errors::Z_OK
        }
        Err(e) => {
            log::error!("Failed to decode the payload: {}", e);
            Inplace::empty(dst.transmute_uninit_ptr());
            errors::Z_EIO
        }
    }
}

#[cfg(all(feature = "shared-memory", feature = "unstable"))]
/// Decodes data into a loaned SHM buffer
///
/// @param this_: Data to decode.
/// @param dst: An unitialized memory location where to construct a decoded string.
#[no_mangle]
#[allow(clippy::missing_safety_doc)]
pub unsafe extern "C" fn z_bytes_decode_into_loaned_shm(
    this: &z_loaned_bytes_t,
    dst: *mut MaybeUninit<&'static z_loaned_shm_t>,
) -> z_error_t {
    use zenoh::shm::zshm;

    let payload = this.transmute_ref();
    match payload.deserialize::<&zshm>() {
        Ok(s) => {
            (*dst).write(s.transmute_handle());
            errors::Z_OK
        }
        Err(e) => {
            log::error!("Failed to decode the payload: {}", e);
            errors::Z_EIO
        }
    }
}

unsafe impl Send for CSlice {}
unsafe impl Sync for CSlice {}

impl fmt::Debug for CSlice {
    fn fmt(&self, f: &mut fmt::Formatter<'_>) -> fmt::Result {
        f.debug_struct("CSLice").field("_0", &self.slice()).finish()
    }
}

impl ZSliceBuffer for CSlice {
    fn as_slice(&self) -> &[u8] {
        self.slice()
    }
    fn as_any(&self) -> &dyn Any {
        self
    }

    fn as_any_mut(&mut self) -> &mut dyn Any {
        self
    }
}

impl From<CSlice> for ZBytes {
    fn from(value: CSlice) -> Self {
        ZBytes::new(value)
    }
}

/// Encodes a slice by aliasing.
#[no_mangle]
#[allow(clippy::missing_safety_doc)]
pub unsafe extern "C" fn z_bytes_encode_from_slice(
    this: *mut MaybeUninit<z_owned_bytes_t>,
    data: *const u8,
    len: usize,
) {
    let s = CSlice::new_borrowed(data, len);
    let this = this.transmute_uninit_ptr();
    let payload = ZBytes::from(ZSlice::from(s));
    Inplace::init(this, Some(payload));
}

/// Encodes a slice by copying.
#[no_mangle]
#[allow(clippy::missing_safety_doc)]
pub unsafe extern "C" fn z_bytes_encode_from_slice_copy(
    this: *mut MaybeUninit<z_owned_bytes_t>,
    data: *const u8,
    len: usize,
) {
    let s = CSlice::new_borrowed(data, len).clone();
    let this = this.transmute_uninit_ptr();
    let payload = ZBytes::from(ZSlice::from(s));
    Inplace::init(this, Some(payload));
}

/// Encodes slice map by aliasing.
#[no_mangle]
#[allow(clippy::missing_safety_doc)]
pub unsafe extern "C" fn z_bytes_encode_from_slice_map(
    this: *mut MaybeUninit<z_owned_bytes_t>,
    bytes_map: &z_loaned_slice_map_t,
) {
    let dst = this.transmute_uninit_ptr();
    let hm = bytes_map.transmute_ref();
    let payload = ZBytes::from_iter(hm.iter().map(|(k, v)| {
        (
            CSlice::new_borrowed(k.data(), k.len()),
            CSlice::new_borrowed(v.data(), v.len()),
        )
    }));
    Inplace::init(dst, Some(payload));
}

/// Encodes slice map by copying.
#[no_mangle]
#[allow(clippy::missing_safety_doc)]
pub unsafe extern "C" fn z_bytes_encode_from_slice_map_copy(
    this: *mut MaybeUninit<z_owned_bytes_t>,
    bytes_map: &z_loaned_slice_map_t,
) {
    let dst = this.transmute_uninit_ptr();
    let hm = bytes_map.transmute_ref();
    let payload = ZBytes::from_iter(hm.iter().map(|(k, v)| {
        (
            CSlice::new_borrowed(k.data(), k.len()).clone(),
            CSlice::new_borrowed(v.data(), v.len()).clone(),
        )
    }));
    Inplace::init(dst, Some(payload));
}

/// Encodes a null-terminated string by aliasing.
#[no_mangle]
#[allow(clippy::missing_safety_doc)]
pub unsafe extern "C" fn z_bytes_encode_from_string(
    this: *mut MaybeUninit<z_owned_bytes_t>,
    s: *const libc::c_char,
) {
    z_bytes_encode_from_slice(this, s as *const u8, libc::strlen(s));
}

/// Encodes a null-terminated string by copying.
#[no_mangle]
#[allow(clippy::missing_safety_doc)]
pub unsafe extern "C" fn z_bytes_encode_from_string_copy(
    this: *mut MaybeUninit<z_owned_bytes_t>,
    s: *const libc::c_char,
) {
    z_bytes_encode_from_slice_copy(this, s as *const u8, libc::strlen(s));
}

/// Encodes a pair of `z_owned_bytes` objects which are consumed in the process.
/// @return 0 in case of success, negative error code otherwise.
#[no_mangle]
pub extern "C" fn z_bytes_encode_from_pair(
    this: *mut MaybeUninit<z_owned_bytes_t>,
    first: &mut z_owned_bytes_t,
    second: &mut z_owned_bytes_t,
) -> z_error_t {
    let first = match first.transmute_mut().extract() {
        Some(z) => z,
        None => return Z_EINVAL,
    };
    let second = match second.transmute_mut().extract() {
        Some(z) => z,
        None => return Z_EINVAL,
    };
    let b = ZBytes::serialize((first, second));
    Inplace::init(this.transmute_uninit_ptr(), Some(b));
    Z_OK
}

/// Decodes into a pair of `z_owned_bytes` objects.
/// @return 0 in case of success, negative error code otherwise.
#[no_mangle]
pub extern "C" fn z_bytes_decode_into_pair(
    this: &z_loaned_bytes_t,
    first: *mut MaybeUninit<z_owned_bytes_t>,
    second: *mut MaybeUninit<z_owned_bytes_t>,
) -> z_error_t {
    match this.transmute_ref().deserialize::<(ZBytes, ZBytes)>() {
        Ok((a, b)) => {
            Inplace::init(first.transmute_uninit_ptr(), Some(a));
            Inplace::init(second.transmute_uninit_ptr(), Some(b));
            Z_OK
<<<<<<< HEAD
        },
=======
        }
>>>>>>> 9561b6e9
        Err(e) => {
            log::error!("Failed to decode the payload: {}", e);
            Z_EPARSE
        }
    }
}

struct ZBytesInIterator {
    body: extern "C" fn(data: &mut MaybeUninit<z_owned_bytes_t>, context: *mut c_void),
    context: *mut c_void,
}

impl Iterator for ZBytesInIterator {
    type Item = ZBuf;

    fn next(&mut self) -> Option<ZBuf> {
        let mut data = MaybeUninit::<z_owned_bytes_t>::uninit();

        (self.body)(&mut data, self.context);
        unsafe { data.assume_init().transmute_mut().extract() }.map(|b| b.into())
    }
}

/// Constructs payload from an iterator to `z_owned_bytes_t`.
/// @param this_: An uninitialized location in memery for `z_owned_bytes_t` will be constructed.
/// @param iterator_body: Iterator body function, providing data items. Returning NULL
/// @param context: Arbitrary context that will be passed to iterator_body.
/// @return 0 in case of success, negative error code otherwise.
#[no_mangle]
pub extern "C" fn z_bytes_encode_from_iter(
    this: *mut MaybeUninit<z_owned_bytes_t>,
    iterator_body: extern "C" fn(data: &mut MaybeUninit<z_owned_bytes_t>, context: *mut c_void),
    context: *mut c_void,
) -> z_error_t {
    let it = ZBytesInIterator {
        body: iterator_body,
        context,
    };

    let b = ZBytes::from_iter(it);
    Inplace::init(this.transmute_uninit_ptr(), Some(b));
    Z_OK
}

/// Decodes payload into an iterator to `z_loaned_bytes_t`.
/// @param this_: Data to decode.
/// @param iterator_body: Iterator body function, that will be called on each data item. Returning non-zero value is treated as iteration loop `break`.
/// @param context: Arbitrary context that will be passed to iterator_body.
/// @return last value returned by iterator_body (or 0 if there are no elements in the payload).
#[no_mangle]
pub extern "C" fn z_bytes_decode_into_iter(
    this: &z_loaned_bytes_t,
    iterator_body: extern "C" fn(data: &z_loaned_bytes_t, context: *mut c_void) -> z_error_t,
    context: *mut c_void,
) -> z_error_t {
    let mut res = Z_OK;
    for zb in this.transmute_ref().iter::<ZBuf>() {
        let b = ZBytes::new(zb);
        res = iterator_body(b.transmute_handle(), context);
        if res != Z_OK {
            break;
        }
    }

    res
<<<<<<< HEAD
}

#[cfg(all(feature = "shared-memory", feature = "unstable"))]
/// Encodes from an immutable SHM buffer consuming it
#[no_mangle]
#[allow(clippy::missing_safety_doc)]
pub unsafe extern "C" fn z_bytes_encode_from_shm(
    this: *mut MaybeUninit<z_owned_bytes_t>,
    shm: &mut z_owned_shm_t,
) -> z_error_t {
    match shm.transmute_mut().take() {
        Some(shm) => {
            let this = this.transmute_uninit_ptr();
            Inplace::init(this, Some(shm.into()));
            Z_OK
        }
        None => Z_ENULL,
    }
}

#[cfg(all(feature = "shared-memory", feature = "unstable"))]
/// Encodes from an immutable SHM buffer copying it
#[no_mangle]
#[allow(clippy::missing_safety_doc)]
pub unsafe extern "C" fn z_bytes_encode_from_shm_copy(
    this: *mut MaybeUninit<z_owned_bytes_t>,
    shm: &z_loaned_shm_t,
) {
    let this = this.transmute_uninit_ptr();
    Inplace::init(this, Some(shm.transmute_ref().to_owned().into()));
}

#[cfg(all(feature = "shared-memory", feature = "unstable"))]
/// Encodes from a mutable SHM buffer consuming it
#[no_mangle]
#[allow(clippy::missing_safety_doc)]
pub unsafe extern "C" fn z_bytes_encode_from_shm_mut(
    this: *mut MaybeUninit<z_owned_bytes_t>,
    shm: &mut z_owned_shm_mut_t,
) -> z_error_t {
    match shm.transmute_mut().take() {
        Some(shm) => {
            let this = this.transmute_uninit_ptr();
            Inplace::init(this, Some(shm.into()));
            Z_OK
        }
        None => Z_ENULL,
    }
=======
>>>>>>> 9561b6e9
}

pub use crate::opaque_types::z_owned_bytes_reader_t;
decl_transmute_owned!(Option<ZBytesReader<'static>>, z_owned_bytes_reader_t);
pub use crate::opaque_types::z_loaned_bytes_reader_t;
decl_transmute_handle!(ZBytesReader<'static>, z_loaned_bytes_reader_t);

validate_equivalence!(z_owned_bytes_reader_t, z_loaned_bytes_reader_t);

/// Creates a reader for the specified data.
///
/// The `data` should outlive the reader.
#[no_mangle]
pub extern "C" fn z_bytes_reader_new(
    this: *mut MaybeUninit<z_owned_bytes_reader_t>,
    data: &z_loaned_bytes_t,
) {
    let this = this.transmute_uninit_ptr();
    let payload = data.transmute_ref();
    let reader = payload.reader();
    Inplace::init(this, Some(reader));
}

/// Constructs data reader in a gravestone state.
#[no_mangle]
pub extern "C" fn z_bytes_reader_null(this: *mut MaybeUninit<z_owned_bytes_reader_t>) {
    let this = this.transmute_uninit_ptr();
    Inplace::empty(this);
}

/// Returns ``true`` if `this_` in a valid state, ``false`` if it is in a gravestone state.
#[no_mangle]
pub extern "C" fn z_bytes_reader_check(this: &z_owned_bytes_reader_t) -> bool {
    this.transmute_ref().is_some()
}

/// Frees memory and resets data reader to its gravestone state.
#[no_mangle]
extern "C" fn z_bytes_reader_drop(this: &mut z_owned_bytes_reader_t) {
    let reader = this.transmute_mut();
    Inplace::drop(reader);
}

/// Borrows data reader.
#[no_mangle]
extern "C" fn z_bytes_reader_loan(reader: &z_owned_bytes_reader_t) -> &z_loaned_bytes_reader_t {
    let reader = reader.transmute_ref();
    let reader = unwrap_ref_unchecked(reader);
    reader.transmute_handle()
}

/// Mutably borrows data reader.
#[no_mangle]
extern "C" fn z_bytes_reader_loan_mut(
    reader: &mut z_owned_bytes_reader_t,
) -> &mut z_loaned_bytes_reader_t {
    let reader = reader.transmute_mut();
    let reader = unwrap_ref_unchecked_mut(reader);
    reader.transmute_handle_mut()
}

/// Reads data into specified destination.
///
/// @param this_: Data reader to read from.
/// @param dst: Buffer where the read data is written.
/// @param len: Maximum number of bytes to read.
/// @return number of bytes read. If return value is smaller than `len`, it means that  theend of the data was reached.
#[no_mangle]
#[allow(clippy::missing_safety_doc)]
pub unsafe extern "C" fn z_bytes_reader_read(
    this: &mut z_loaned_bytes_reader_t,
    dst: *mut u8,
    len: usize,
) -> usize {
    let reader = this.transmute_mut();
    let buf = unsafe { from_raw_parts_mut(dst, len) };
    reader.read(buf).unwrap_or(0)
}

/// Sets the `reader` position indicator for the payload to the value pointed to by offset.
/// The new position is exactly `offset` bytes measured from the beginning of the payload if origin is `SEEK_SET`,
/// from the current reader position if origin is `SEEK_CUR`, and from the end of the payload if origin is `SEEK_END`.
/// Return ​0​ upon success, negative error code otherwise.
#[no_mangle]
#[allow(clippy::missing_safety_doc)]
pub unsafe extern "C" fn z_bytes_reader_seek(
    this: &mut z_loaned_bytes_reader_t,
    offset: i64,
    origin: libc::c_int,
) -> z_error_t {
    let reader = this.transmute_mut();
    let pos = match origin {
        libc::SEEK_SET => offset.try_into().map(SeekFrom::Start),
        libc::SEEK_CUR => Ok(SeekFrom::Current(offset)),
        libc::SEEK_END => Ok(SeekFrom::End(offset)),
        _ => {
            return errors::Z_EINVAL;
        }
    };
    match pos.map(|p| reader.seek(p)) {
        Ok(_) => 0,
        Err(_) => errors::Z_EINVAL,
    }
}

/// Gets the read position indicator.
/// @return read position indicator on success or -1L if failure occurs.
#[no_mangle]
#[allow(clippy::missing_safety_doc)]
pub unsafe extern "C" fn z_bytes_reader_tell(this: &mut z_loaned_bytes_reader_t) -> i64 {
    let reader = this.transmute_mut();
    reader.stream_position().map(|p| p as i64).unwrap_or(-1)
}<|MERGE_RESOLUTION|>--- conflicted
+++ resolved
@@ -340,11 +340,7 @@
             Inplace::init(first.transmute_uninit_ptr(), Some(a));
             Inplace::init(second.transmute_uninit_ptr(), Some(b));
             Z_OK
-<<<<<<< HEAD
-        },
-=======
-        }
->>>>>>> 9561b6e9
+        }
         Err(e) => {
             log::error!("Failed to decode the payload: {}", e);
             Z_EPARSE
@@ -410,7 +406,6 @@
     }
 
     res
-<<<<<<< HEAD
 }
 
 #[cfg(all(feature = "shared-memory", feature = "unstable"))]
@@ -459,8 +454,6 @@
         }
         None => Z_ENULL,
     }
-=======
->>>>>>> 9561b6e9
 }
 
 pub use crate::opaque_types::z_owned_bytes_reader_t;
