//
// Copyright (c) 2024 ZettaScale Technology
//
// This program and the accompanying materials are made available under the
// terms of the Eclipse Public License 2.0 which is available at
// http://www.eclipse.org/legal/epl-2.0, or the Apache License, Version 2.0
// which is available at https://www.apache.org/licenses/LICENSE-2.0.
//
// SPDX-License-Identifier: EPL-2.0 OR Apache-2.0
//
// Contributors:
//   ZettaScale Zenoh Team, <zenoh@zettascale.tech>
//
// clang-format off
#ifdef DOCS
#define ALIGN(n)
#define ZENOHC_API
#endif
/**
 * Allocation errors
 *
 *     - **NEED_DEFRAGMENT**: defragmentation needed
 *     - **OUT_OF_MEMORY**: the provider is out of memory
 *     - **OTHER**: other error
 */
#if (defined(SHARED_MEMORY) && defined(UNSTABLE))
typedef enum z_alloc_error_t {
#if (defined(SHARED_MEMORY) && defined(UNSTABLE))
  Z_ALLOC_ERROR_NEED_DEFRAGMENT,
#endif
#if (defined(SHARED_MEMORY) && defined(UNSTABLE))
  Z_ALLOC_ERROR_OUT_OF_MEMORY,
#endif
#if (defined(SHARED_MEMORY) && defined(UNSTABLE))
  Z_ALLOC_ERROR_OTHER,
#endif
} z_alloc_error_t;
#endif
typedef enum z_congestion_control_t {
  /**
   * Messages are not dropped in case of congestion.
   */
  Z_CONGESTION_CONTROL_BLOCK,
  /**
   * Messages are dropped in case of congestion.
   */
  Z_CONGESTION_CONTROL_DROP,
} z_congestion_control_t;
/**
 * Consolidation mode values.
 */
typedef enum z_consolidation_mode_t {
  /**
   * Let Zenoh decide the best consolidation mode depending on the query selector.
   * If the selector contains time range properties, consolidation mode `NONE` is used.
   * Otherwise the `LATEST` consolidation mode is used.
   */
  Z_CONSOLIDATION_MODE_AUTO = -1,
  /**
   *  No consolidation is applied. Replies may come in any order and any number.
   */
  Z_CONSOLIDATION_MODE_NONE = 0,
  /**
   * It guarantees that any reply for a given key expression will be monotonic in time
   * w.r.t. the previous received replies for the same key expression. I.e., for the same key expression multiple
   * replies may be received. It is guaranteed that two replies received at t1 and t2 will have timestamp
   * ts2 > ts1. It optimizes latency.
   */
  Z_CONSOLIDATION_MODE_MONOTONIC = 1,
  /**
   * It guarantees unicity of replies for the same key expression.
   * It optimizes bandwidth.
   */
  Z_CONSOLIDATION_MODE_LATEST = 2,
} z_consolidation_mode_t;
/**
 * Intersection level of 2 key expressions.
 */
typedef enum z_keyexpr_intersection_level_t {
  /**
   * 2 key expressions do not intersect.
   */
  Z_KEYEXPR_INTERSECTION_LEVEL_DISJOINT = 0,
  /**
   * 2 key expressions intersect, i.e. there exists at least one key expression that is included by both.
   */
  Z_KEYEXPR_INTERSECTION_LEVEL_INTERSECTS = 1,
  /**
   * First key expression is the superset of second one.
   */
  Z_KEYEXPR_INTERSECTION_LEVEL_INCLUDES = 2,
  /**
   * 2 key expressions are equal.
   */
  Z_KEYEXPR_INTERSECTION_LEVEL_EQUALS = 3,
} z_keyexpr_intersection_level_t;
/**
 * The priority of zenoh messages.
 */
typedef enum z_priority_t {
  /**
   * Priority for ``RealTime`` messages.
   */
  Z_PRIORITY_REAL_TIME = 1,
  /**
   * Highest priority for ``Interactive`` messages.
   */
  Z_PRIORITY_INTERACTIVE_HIGH = 2,
  /**
   * Lowest priority for ``Interactive`` messages.
   */
  Z_PRIORITY_INTERACTIVE_LOW = 3,
  /**
   * Highest priority for ``Data`` messages.
   */
  Z_PRIORITY_DATA_HIGH = 4,
  /**
   * Default priority for ``Data`` messages.
   */
  Z_PRIORITY_DATA = 5,
  /**
   * Lowest priority for ``Data`` messages.
   */
  Z_PRIORITY_DATA_LOW = 6,
  /**
   * Priority for ``Background traffic`` messages.
   */
  Z_PRIORITY_BACKGROUND = 7,
} z_priority_t;
/**
 * The Queryables that should be target of a `z_get()`.
 */
typedef enum z_query_target_t {
  /**
   * The nearest complete queryable if any else all matching queryables.
   */
  Z_QUERY_TARGET_BEST_MATCHING,
  /**
   * All matching queryables.
   */
  Z_QUERY_TARGET_ALL,
  /**
   * All complete queryables.
   */
  Z_QUERY_TARGET_ALL_COMPLETE,
} z_query_target_t;
/**
 * The subscription reliability.
 */
typedef enum z_reliability_t {
  /**
   * Defines reliability as ``BEST_EFFORT``
   */
  Z_RELIABILITY_BEST_EFFORT,
  /**
   * Defines reliability as ``RELIABLE``
   */
  Z_RELIABILITY_RELIABLE,
} z_reliability_t;
typedef enum z_sample_kind_t {
  /**
   * The Sample was issued by a ``put`` operation.
   */
  Z_SAMPLE_KIND_PUT = 0,
  /**
   * The Sample was issued by a ``delete`` operation.
   */
  Z_SAMPLE_KIND_DELETE = 1,
} z_sample_kind_t;
typedef enum z_what_t {
  Z_WHAT_ROUTER = 1,
  Z_WHAT_PEER = 2,
  Z_WHAT_CLIENT = 4,
  Z_WHAT_ROUTER_PEER = (1 | 2),
  Z_WHAT_ROUTER_CLIENT = (1 | 4),
  Z_WHAT_PEER_CLIENT = (2 | 4),
  Z_WHAT_ROUTER_PEER_CLIENT = ((1 | 2) | 4),
} z_what_t;
typedef enum z_whatami_t {
  Z_WHATAMI_ROUTER = 1,
  Z_WHATAMI_PEER = 2,
  Z_WHATAMI_CLIENT = 4,
} z_whatami_t;
/**
 * The locality of samples to be received by subscribers or targeted by publishers.
 */
#if defined(UNSTABLE)
typedef enum zc_locality_t {
  /**
   * Any
   */
  ZC_LOCALITY_ANY = 0,
  /**
   * Only from local sessions.
   */
  ZC_LOCALITY_SESSION_LOCAL = 1,
  /**
   * Only from remote sessions.
   */
  ZC_LOCALITY_REMOTE = 2,
} zc_locality_t;
#endif
/**
 * Key expressions types to which Queryable should reply to.
 */
#if defined(UNSTABLE)
typedef enum zc_reply_keyexpr_t {
  /**
   * Replies to any key expression queries.
   */
  ZC_REPLY_KEYEXPR_ANY = 0,
  /**
   * Replies only to queries with intersecting key expressions.
   */
  ZC_REPLY_KEYEXPR_MATCHING_QUERY = 1,
} zc_reply_keyexpr_t;
#endif
typedef int8_t z_error_t;
#if (defined(SHARED_MEMORY) && defined(UNSTABLE))
typedef struct z_alloc_alignment_t {
  uint8_t pow;
} z_alloc_alignment_t;
#endif
#if (defined(SHARED_MEMORY) && defined(UNSTABLE))
typedef struct zc_threadsafe_context_data_t {
  void *ptr;
} zc_threadsafe_context_data_t;
#endif
/**
 * A tread-safe droppable context.
 * Contexts are idiomatically used in C together with callback interfaces to deliver associated state
 * information to each callback.
 *
 * This is a thread-safe context - the associated callbacks may be executed concurrently with the same
 * zc_context_t instance. In other words, all the callbacks associated with this context data MUST be
 * thread-safe.
 *
 * Once moved to zenoh-c ownership, this context is guaranteed to execute delete_fn when deleted.The
 * delete_fn is guaranteed to be executed only once at some point of time after the last associated
 * callback call returns.
 * NOTE: if user doesn't pass the instance of this context to zenoh-c, the delete_fn callback won't
 * be executed.
 */
#if (defined(SHARED_MEMORY) && defined(UNSTABLE))
typedef struct zc_threadsafe_context_t {
  struct zc_threadsafe_context_data_t context;
  void (*delete_fn)(void*);
} zc_threadsafe_context_t;
#endif
/**
 * Unique segment identifier
 */
#if (defined(SHARED_MEMORY) && defined(UNSTABLE))
typedef uint32_t z_segment_id_t;
#endif
/**
 * Chunk id within it's segment
 */
#if (defined(SHARED_MEMORY) && defined(UNSTABLE))
typedef uint32_t z_chunk_id_t;
#endif
/**
 * A ChunkDescriptor
 */
#if (defined(SHARED_MEMORY) && defined(UNSTABLE))
typedef struct z_chunk_descriptor_t {
  z_segment_id_t segment;
  z_chunk_id_t chunk;
  size_t len;
} z_chunk_descriptor_t;
#endif
/**
 * An AllocatedChunk
 */
#if (defined(SHARED_MEMORY) && defined(UNSTABLE))
typedef struct z_allocated_chunk_t {
  struct z_chunk_descriptor_t descriptpr;
  void *data;
} z_allocated_chunk_t;
#endif
/**
 * Monotonic clock
 */
typedef struct z_clock_t {
  uint64_t t;
  const void *t_base;
} z_clock_t;
/**
 * A closure is a structure that contains all the elements for stateful, memory-leak-free callbacks:
 *
 * Closures are not guaranteed not to be called concurrently.
 *
 * It is guaranteed that:
 *
 *   - `call` will never be called once `drop` has started.
 *   - `drop` will only be called **once**, and **after every** `call` has ended.
 *   - The two previous guarantees imply that `call` and `drop` are never called concurrently.
 */
typedef struct z_owned_closure_hello_t {
  /**
   * An optional pointer to a closure state.
   */
  void *context;
  /**
   * A closure body.
   */
  void (*call)(const struct z_loaned_hello_t *hello, void *context);
  /**
   * An optional drop function that will be called when the closure is dropped.
   */
  void (*drop)(void *context);
} z_owned_closure_hello_t;
/**
 * A closure is a structure that contains all the elements for stateful, memory-leak-free callbacks:
 *
 * Closures are not guaranteed not to be called concurrently.
 *
 * It is guaranteed that:
 *   - `call` will never be called once `drop` has started.
 *   - `drop` will only be called **once**, and **after every** `call` has ended.
 *   - The two previous guarantees imply that `call` and `drop` are never called concurrently.
 */
typedef struct z_owned_closure_query_t {
  /**
   * An optional pointer to a context representing a closure state.
   */
  void *context;
  /**
   * A closure body.
   */
  void (*call)(const struct z_loaned_query_t *reply, void *context);
  /**
   * An optional drop function that will be called when the closure is dropped.
   */
  void (*drop)(void *context);
} z_owned_closure_query_t;
/**
 * A structure that contains all the elements for stateful, memory-leak-free callbacks.
 *
 * Closures are not guaranteed not to be called concurrently.
 *
 * It is guaranteed that:
 *   - `call` will never be called once `drop` has started.
 *   - `drop` will only be called **once**, and **after every** `call` has ended.
 *   - The two previous guarantees imply that `call` and `drop` are never called concurrently.
 */
typedef struct z_owned_closure_reply_t {
  /**
   * An optional pointer to a context representing a closure state.
   */
  void *context;
  /**
   * A closure body.
   */
  void (*call)(const struct z_loaned_reply_t *reply, void *context);
  /**
   * An optional drop function that will be called when the closure is dropped.
   */
  void (*drop)(void *context);
} z_owned_closure_reply_t;
/**
 * A closure is a structure that contains all the elements for stateful, memory-leak-free callbacks.
 *
 * Closures are not guaranteed not to be called concurrently.
 *
 * It is guaranteed that:
 *   - `call` will never be called once `drop` has started.
 *   - `drop` will only be called **once**, and **after every** `call` has ended.
 *   - The two previous guarantees imply that `call` and `drop` are never called concurrently.
 */
typedef struct z_owned_closure_sample_t {
  /**
   * An optional pointer to a context representing a closure state.
   */
  void *context;
  /**
   * A closure body.
   */
  void (*call)(const struct z_loaned_sample_t *sample, void *context);
  /**
   * An optional drop function that will be called when the closure is dropped.
   */
  void (*drop)(void *context);
} z_owned_closure_sample_t;
/**
 * A closure is a structure that contains all the elements for stateful, memory-leak-free callbacks:
 *
 * Closures are not guaranteed not to be called concurrently.
 *
 * It is guaranteed that:
 *   - `call` will never be called once `drop` has started.
 *   - `drop` will only be called **once**, and **after every** `call` has ended.
 *   - The two previous guarantees imply that `call` and `drop` are never called concurrently.
 */
typedef struct z_owned_closure_zid_t {
  /**
   * An optional pointer to a closure state.
   */
  void *context;
  /**
   * A callback function.
   */
  void (*call)(const struct z_id_t *z_id, void *context);
  /**
   * An optional function that will be called upon closure drop.
   */
  void (*drop)(void *context);
} z_owned_closure_zid_t;
/**
 * Options passed to the `z_declare_publisher()` function.
 */
typedef struct z_publisher_options_t {
  /**
   * Default encoding for messages put by this publisher.
   */
  struct z_owned_encoding_t *encoding;
  /**
   * The congestion control to apply when routing messages from this publisher.
   */
  enum z_congestion_control_t congestion_control;
  /**
   * The priority of messages from this publisher.
   */
  enum z_priority_t priority;
  /**
   * If true, Zenoh will not wait to batch this message with others to reduce the bandwith.
   */
  bool is_express;
#if defined(UNSTABLE)
  /**
   * The allowed destination for this publisher.
   */
  enum zc_locality_t allowed_destination;
#endif
} z_publisher_options_t;
/**
 * Options passed to the `z_declare_queryable()` function.
 */
typedef struct z_queryable_options_t {
  /**
   * The completeness of the Queryable.
   */
  bool complete;
} z_queryable_options_t;
/**
 * Options passed to the `z_declare_subscriber()` function.
 */
typedef struct z_subscriber_options_t {
  /**
   * The subscription reliability.
   */
  enum z_reliability_t reliability;
} z_subscriber_options_t;
/**
 * Options passed to the `z_delete()` function.
 */
typedef struct z_delete_options_t {
  /**
   * The congestion control to apply when routing this delete message.
   */
  enum z_congestion_control_t congestion_control;
  /**
   * The priority of the delete message.
   */
  enum z_priority_t priority;
  /**
   * If true, Zenoh will not wait to batch this operation with others to reduce the bandwith.
   */
  bool is_express;
  /**
   * The timestamp of this message.
   */
  struct z_timestamp_t *timestamp;
#if defined(UNSTABLE)
  /**
   * The allowed destination of this message.
   */
  enum zc_locality_t allowed_destination;
#endif
} z_delete_options_t;
/**
 * The replies consolidation strategy to apply on replies to a `z_get()`.
 */
typedef struct z_query_consolidation_t {
  enum z_consolidation_mode_t mode;
} z_query_consolidation_t;
/**
 * Options passed to the `z_get()` function.
 */
typedef struct z_get_options_t {
  /**
   * The Queryables that should be target of the query.
   */
  enum z_query_target_t target;
  /**
   * The replies consolidation strategy to apply on replies to the query.
   */
  struct z_query_consolidation_t consolidation;
  /**
   * An optional payload to attach to the query.
   */
  struct z_owned_bytes_t *payload;
  /**
   * An optional encoding of the query payload and or attachment.
   */
  struct z_owned_encoding_t *encoding;
  /**
   * The congestion control to apply when routing the query.
   */
  enum z_congestion_control_t congestion_control;
  /**
   * If true, Zenoh will not wait to batch this message with others to reduce the bandwith.
   */
  bool is_express;
#if defined(UNSTABLE)
  /**
   * The allowed destination for the query.
   */
  enum zc_locality_t allowed_destination;
#endif
#if defined(UNSTABLE)
  /**
   * The accepted replies for the query.
   */
  enum zc_reply_keyexpr_t accept_replies;
#endif
  /**
   * The priority of the query.
   */
  enum z_priority_t priority;
  /**
   * The source info for the query.
   */
  struct z_owned_source_info_t *source_info;
  /**
   * An optional attachment to attach to the query.
   */
  struct z_owned_bytes_t *attachment;
  /**
   * The timeout for the query in milliseconds. 0 means default query timeout from zenoh configuration.
   */
  uint64_t timeout_ms;
} z_get_options_t;
/**
 * Represents the set of options that can be applied to the delete operation by a previously declared publisher,
 * whenever issued via `z_publisher_delete()`.
 */
typedef struct z_publisher_delete_options_t {
  /**
   * The timestamp of this message.
   */
  struct z_timestamp_t *timestamp;
} z_publisher_delete_options_t;
/**
 * Options passed to the `z_publisher_put()` function.
 */
typedef struct z_publisher_put_options_t {
  /**
   *  The encoding of the data to publish.
   */
  struct z_owned_encoding_t *encoding;
  /**
   * The timestamp of the publication.
   */
  struct z_timestamp_t *timestamp;
  /**
   * The source info for the publication.
   */
  struct z_owned_source_info_t *source_info;
  /**
   * The attachment to attach to the publication.
   */
  struct z_owned_bytes_t *attachment;
} z_publisher_put_options_t;
/**
 * Options passed to the `z_put()` function.
 */
typedef struct z_put_options_t {
  /**
   * The encoding of the message.
   */
  struct z_owned_encoding_t *encoding;
  /**
   * The congestion control to apply when routing this message.
   */
  enum z_congestion_control_t congestion_control;
  /**
   * The priority of this message.
   */
  enum z_priority_t priority;
  /**
   * If true, Zenoh will not wait to batch this operation with others to reduce the bandwith.
   */
  bool is_express;
  /**
   * The timestamp of this message.
   */
  struct z_timestamp_t *timestamp;
#if defined(UNSTABLE)
  /**
   * The allowed destination of this message.
   */
  enum zc_locality_t allowed_destination;
#endif
  /**
   * The source info for the message.
   */
  struct z_owned_source_info_t *source_info;
  /**
   * The attachment to this message.
   */
  struct z_owned_bytes_t *attachment;
} z_put_options_t;
/**
 * Represents the set of options that can be applied to a query reply,
 * sent via `z_query_reply()`.
 */
typedef struct z_query_reply_options_t {
  /**
   * The encoding of the reply payload.
   */
  struct z_owned_encoding_t *encoding;
  /**
   * The congestion control to apply when routing the reply.
   */
  enum z_congestion_control_t congestion_control;
  /**
   * The priority of the reply.
   */
  enum z_priority_t priority;
  /**
   * If true, Zenoh will not wait to batch this operation with others to reduce the bandwith.
   */
  bool is_express;
  /**
   * The timestamp of the reply.
   */
  struct z_timestamp_t *timestamp;
  /**
   * The source info for the reply.
   */
  struct z_owned_source_info_t *source_info;
  /**
   * The attachment to this reply.
   */
  struct z_owned_bytes_t *attachment;
} z_query_reply_options_t;
/**
 * Represents the set of options that can be applied to a query delete reply,
 * sent via `z_query_reply_del()`.
 */
typedef struct z_query_reply_del_options_t {
  /**
   * The congestion control to apply when routing the reply.
   */
  enum z_congestion_control_t congestion_control;
  /**
   * The priority of the reply.
   */
  enum z_priority_t priority;
  /**
   * If true, Zenoh will not wait to batch this operation with others to reduce the bandwith.
   */
  bool is_express;
  /**
   * The timestamp of the reply.
   */
  struct z_timestamp_t *timestamp;
  /**
   * The source info for the reply.
   */
  struct z_owned_source_info_t *source_info;
  /**
   * The attachment to this reply.
   */
  struct z_owned_bytes_t *attachment;
} z_query_reply_del_options_t;
/**
 * Represents the set of options that can be applied to a query reply error,
 * sent via `z_query_reply_err()`.
 */
typedef struct z_query_reply_err_options_t {
  /**
   * The encoding of the error payload.
   */
  struct z_owned_encoding_t *encoding;
} z_query_reply_err_options_t;
/**
 * Options to pass to `z_scout()`.
 */
typedef struct z_scout_options_t {
  /**
   * The maximum duration in ms the scouting can take.
   */
  uint64_t timeout_ms;
  /**
   * Type of entities to scout for.
   */
  enum z_what_t what;
} z_scout_options_t;
/**
 * A callbacks for ShmSegment
 */
#if (defined(SHARED_MEMORY) && defined(UNSTABLE))
typedef struct zc_shm_segment_callbacks_t {
  uint8_t *(*map_fn)(z_chunk_id_t chunk_id, void *context);
} zc_shm_segment_callbacks_t;
#endif
/**
 * A ShmSegment
 */
#if (defined(SHARED_MEMORY) && defined(UNSTABLE))
typedef struct z_shm_segment_t {
  struct zc_threadsafe_context_t context;
  struct zc_shm_segment_callbacks_t callbacks;
} z_shm_segment_t;
#endif
/**
 * A callbacks for ShmClient
 */
#if (defined(SHARED_MEMORY) && defined(UNSTABLE))
typedef struct zc_shm_client_callbacks_t {
  bool (*attach_fn)(struct z_shm_segment_t *out_segment, z_segment_id_t segment_id, void *context);
} zc_shm_client_callbacks_t;
#endif
/**
 * Unique protocol identifier.
 * Here is a contract: it is up to user to make sure that incompatible ShmClient
 * and ShmProviderBackend implementations will never use the same ProtocolID
 */
#if (defined(SHARED_MEMORY) && defined(UNSTABLE))
typedef uint32_t z_protocol_id_t;
#endif
/**
 * A non-tread-safe droppable context.
 * Contexts are idiomatically used in C together with callback interfaces to deliver associated state
 * information to each callback.
 *
 * This is a non-thread-safe context - zenoh-c guarantees that associated callbacks that share the same
 * zc_context_t instance will never be executed concurrently. In other words, all the callbacks associated
 * with this context data are not required to be thread-safe.
 *
 * NOTE: Remember that the same callback interfaces associated with different zc_context_t instances can
 * still be executed concurrently. The exact behavior depends on user's application, but we strongly
 * discourage our users from pinning to some specific behavior unless they _really_ understand what they
 * are doing.
 *
 * Once moved to zenoh-c ownership, this context is guaranteed to execute delete_fn when deleted. The
 * delete_fn is guaranteed to be executed only once at some point of time after the last associated
 * callback call returns.
 * NOTE: if user doesn't pass the instance of this context to zenoh-c, the delete_fn callback won't
 * be executed.
 */
#if (defined(SHARED_MEMORY) && defined(UNSTABLE))
typedef struct zc_context_t {
  void *context;
  void (*delete_fn)(void*);
} zc_context_t;
#endif
/**
 * A callbacks for ShmProviderBackend
 */
#if (defined(SHARED_MEMORY) && defined(UNSTABLE))
typedef struct zc_shm_provider_backend_callbacks_t {
  void (*alloc_fn)(z_owned_chunk_alloc_result_t *out_result,
                   const z_loaned_memory_layout_t *layout,
                   void *context);
  void (*free_fn)(const struct z_chunk_descriptor_t *chunk, void *context);
  size_t (*defragment_fn)(void *context);
  size_t (*available_fn)(void *context);
  void (*layout_for_fn)(z_owned_memory_layout_t *layout, void *context);
} zc_shm_provider_backend_callbacks_t;
#endif
typedef struct z_task_attr_t {
  size_t _0;
} z_task_attr_t;
/**
 * Returns system clock time point corresponding to the current time instant.
 */
typedef struct z_time_t {
  uint64_t t;
} z_time_t;
/**
 * A struct that indicates if there exist Subscribers matching the Publisher's key expression.
 */
#if defined(UNSTABLE)
typedef struct zc_matching_status_t {
  /**
   * True if there exist Subscribers matching the Publisher's key expression, false otherwise.
   */
  bool matching;
} zc_matching_status_t;
#endif
/**
 * A closure is a structure that contains all the elements for stateful, memory-leak-free callbacks:
 *
 * Closures are not guaranteed not to be called concurrently.
 *
 * It is guaranteed that:
 *   - `call` will never be called once `drop` has started.
 *   - `drop` will only be called **once**, and **after every** `call` has ended.
 *   - The two previous guarantees imply that `call` and `drop` are never called concurrently.
 */
#if defined(UNSTABLE)
typedef struct zc_owned_closure_matching_status_t {
  /**
   * An optional pointer to a closure state.
   */
  void *context;
  /**
   * A closure body.
   */
  void (*call)(const struct zc_matching_status_t *matching_status, void *context);
  /**
   * An optional drop function that will be called when the closure is dropped.
   */
  void (*drop)(void *context);
} zc_owned_closure_matching_status_t;
#endif
/**
 * The options for `zc_liveliness_declare_token()`.
 */
typedef struct zc_liveliness_declaration_options_t {
  uint8_t _dummy;
} zc_liveliness_declaration_options_t;
/**
 * The options for `zc_liveliness_declare_subscriber()`
 */
typedef struct zc_liveliness_subscriber_options_t {
  uint8_t _dummy;
} zc_liveliness_subscriber_options_t;
/**
 * The options for `zc_liveliness_get()`
 */
typedef struct zc_liveliness_get_options_t {
  uint32_t timeout_ms;
} zc_liveliness_get_options_t;
/**
 * Options passed to the `ze_declare_publication_cache()` function.
 */
typedef struct ze_publication_cache_options_t {
  /**
   * The prefix used for queryable.
   */
  const struct z_loaned_keyexpr_t *queryable_prefix;
#if defined(UNSTABLE)
  /**
   * The restriction for the matching queries that will be receive by this publication cache.
   */
  enum zc_locality_t queryable_origin;
#endif
  /**
   * The `complete` option for the queryable.
   */
  bool queryable_complete;
  /**
   * The the history size (i.e. maximum number of messages to store).
   */
  size_t history;
  /**
   * The limit number of cached resources.
   */
  size_t resources_limit;
} ze_publication_cache_options_t;
/**
 * A set of options that can be applied to a querying subscriber,
 * upon its declaration via `ze_declare_querying_subscriber()`.
 *
 */
typedef struct ze_querying_subscriber_options_t {
  /**
   * The subscription reliability.
   */
  enum z_reliability_t reliability;
#if defined(UNSTABLE)
  /**
   * The restriction for the matching publications that will be receive by this subscriber.
   */
  enum zc_locality_t allowed_origin;
#endif
  /**
   * The selector to be used for queries.
   */
  const struct z_loaned_keyexpr_t *query_selector;
  /**
   * The target to be used for queries.
   */
  enum z_query_target_t query_target;
  /**
   * The consolidation mode to be used for queries.
   */
  struct z_query_consolidation_t query_consolidation;
#if defined(UNSTABLE)
  /**
   * The accepted replies for queries.
   */
  enum zc_reply_keyexpr_t query_accept_replies;
#endif
  /**
   * The timeout to be used for queries.
   */
  uint64_t query_timeout_ms;
} ze_querying_subscriber_options_t;
ZENOHC_API extern const unsigned int Z_ROUTER;
ZENOHC_API extern const unsigned int Z_PEER;
ZENOHC_API extern const unsigned int Z_CLIENT;
ZENOHC_API extern const char *Z_CONFIG_MODE_KEY;
ZENOHC_API extern const char *Z_CONFIG_CONNECT_KEY;
ZENOHC_API extern const char *Z_CONFIG_LISTEN_KEY;
ZENOHC_API extern const char *Z_CONFIG_USER_KEY;
ZENOHC_API extern const char *Z_CONFIG_PASSWORD_KEY;
ZENOHC_API extern const char *Z_CONFIG_MULTICAST_SCOUTING_KEY;
ZENOHC_API extern const char *Z_CONFIG_MULTICAST_INTERFACE_KEY;
ZENOHC_API extern const char *Z_CONFIG_MULTICAST_IPV4_ADDRESS_KEY;
ZENOHC_API extern const char *Z_CONFIG_SCOUTING_TIMEOUT_KEY;
ZENOHC_API extern const char *Z_CONFIG_SCOUTING_DELAY_KEY;
ZENOHC_API extern const char *Z_CONFIG_ADD_TIMESTAMP_KEY;
ZENOHC_API extern const unsigned int Z_SHM_POSIX_PROTOCOL_ID;
#if (defined(SHARED_MEMORY) && defined(UNSTABLE))
ZENOHC_API
void z_alloc_layout_alloc(z_owned_buf_alloc_result_t *out_result,
                          const z_loaned_alloc_layout_t *layout);
#endif
#if (defined(SHARED_MEMORY) && defined(UNSTABLE))
ZENOHC_API
void z_alloc_layout_alloc_gc(z_owned_buf_alloc_result_t *out_result,
                             const z_loaned_alloc_layout_t *layout);
#endif
#if (defined(SHARED_MEMORY) && defined(UNSTABLE))
ZENOHC_API
void z_alloc_layout_alloc_gc_defrag(z_owned_buf_alloc_result_t *out_result,
                                    const z_loaned_alloc_layout_t *layout);
#endif
#if (defined(SHARED_MEMORY) && defined(UNSTABLE))
ZENOHC_API
void z_alloc_layout_alloc_gc_defrag_blocking(z_owned_buf_alloc_result_t *out_result,
                                             const z_loaned_alloc_layout_t *layout);
#endif
#if (defined(SHARED_MEMORY) && defined(UNSTABLE))
ZENOHC_API
void z_alloc_layout_alloc_gc_defrag_dealloc(z_owned_buf_alloc_result_t *out_result,
                                            const z_loaned_alloc_layout_t *layout);
#endif
/**
 * Returns ``true`` if `this` is valid.
 */
#if (defined(SHARED_MEMORY) && defined(UNSTABLE))
ZENOHC_API bool z_alloc_layout_check(const z_owned_alloc_layout_t *this_);
#endif
/**
 * Deletes Alloc Layout
 */
#if (defined(SHARED_MEMORY) && defined(UNSTABLE))
ZENOHC_API void z_alloc_layout_drop(z_owned_alloc_layout_t *this_);
#endif
/**
 * Borrows Alloc Layout
 */
#if (defined(SHARED_MEMORY) && defined(UNSTABLE))
ZENOHC_API const z_loaned_alloc_layout_t *z_alloc_layout_loan(const z_owned_alloc_layout_t *this_);
#endif
/**
 * Creates a new Alloc Layout for SHM Provider
 */
#if (defined(SHARED_MEMORY) && defined(UNSTABLE))
ZENOHC_API
z_error_t z_alloc_layout_new(z_owned_alloc_layout_t *this_,
                             const z_loaned_shm_provider_t *provider,
                             size_t size,
                             struct z_alloc_alignment_t alignment);
#endif
/**
 * Constructs Alloc Layout in its gravestone value.
 */
#if (defined(SHARED_MEMORY) && defined(UNSTABLE))
ZENOHC_API void z_alloc_layout_null(z_owned_alloc_layout_t *this_);
#endif
#if (defined(SHARED_MEMORY) && defined(UNSTABLE))
ZENOHC_API
z_error_t z_alloc_layout_threadsafe_alloc_gc_defrag_async(z_owned_buf_alloc_result_t *out_result,
                                                          const z_loaned_alloc_layout_t *layout,
                                                          struct zc_threadsafe_context_t result_context,
                                                          void (*result_callback)(void*,
                                                                                  z_owned_buf_alloc_result_t*));
#endif
/**
 * Returns ``true`` if `this` is valid.
 */
#if (defined(SHARED_MEMORY) && defined(UNSTABLE))
ZENOHC_API bool z_buf_alloc_result_check(const z_owned_buf_alloc_result_t *this_);
#endif
/**
 * Deletes Buf Alloc Result
 */
#if (defined(SHARED_MEMORY) && defined(UNSTABLE))
ZENOHC_API void z_buf_alloc_result_drop(z_owned_buf_alloc_result_t *this_);
#endif
/**
 * Borrows Buf Alloc Result
 */
#if (defined(SHARED_MEMORY) && defined(UNSTABLE))
ZENOHC_API
const z_loaned_buf_alloc_result_t *z_buf_alloc_result_loan(const z_owned_buf_alloc_result_t *this_);
#endif
/**
 * Constructs Buf Alloc Result in its gravestone value.
 */
#if (defined(SHARED_MEMORY) && defined(UNSTABLE))
ZENOHC_API void z_buf_alloc_result_null(z_owned_buf_alloc_result_t *this_);
#endif
#if (defined(SHARED_MEMORY) && defined(UNSTABLE))
ZENOHC_API
z_error_t z_buf_alloc_result_unwrap(z_owned_buf_alloc_result_t *alloc_result,
                                    z_owned_shm_mut_t *out_buf,
                                    enum z_alloc_error_t *out_error);
#endif
/**
 * Returns ``true`` if `this_` is in a valid state, ``false`` if it is in a gravestone state.
 */
ZENOHC_API bool z_bytes_check(const struct z_owned_bytes_t *this_);
/**
 * Constructs an owned shallow copy of data in provided uninitialized memory location.
 */
ZENOHC_API void z_bytes_clone(struct z_owned_bytes_t *dst, const struct z_loaned_bytes_t *this_);
/**
 * Deserializes into a signed integer.
 * @return 0 in case of success, negative error code otherwise.
 */
ZENOHC_API
z_error_t z_bytes_deserialize_into_double(const struct z_loaned_bytes_t *this_,
                                          double *dst);
/**
 * Deserializes into a float.
 * @return 0 in case of success, negative error code otherwise.
 */
ZENOHC_API
z_error_t z_bytes_deserialize_into_float(const struct z_loaned_bytes_t *this_,
                                         float *dst);
/**
 * Deserializes into a signed integer.
 * @return 0 in case of success, negative error code otherwise.
 */
ZENOHC_API
z_error_t z_bytes_deserialize_into_int16(const struct z_loaned_bytes_t *this_,
                                         int16_t *dst);
/**
 * Deserializes into a signed integer.
 * @return 0 in case of success, negative error code otherwise.
 */
ZENOHC_API
z_error_t z_bytes_deserialize_into_int32(const struct z_loaned_bytes_t *this_,
                                         int32_t *dst);
/**
 * Deserializes into a signed integer.
 * @return 0 in case of success, negative error code otherwise.
 */
ZENOHC_API
z_error_t z_bytes_deserialize_into_int64(const struct z_loaned_bytes_t *this_,
                                         int64_t *dst);
/**
 * Deserializes into a signed integer.
 * @return 0 in case of success, negative error code otherwise.
 */
ZENOHC_API
z_error_t z_bytes_deserialize_into_int8(const struct z_loaned_bytes_t *this_,
                                        int8_t *dst);
/**
 * Deserializes data into a loaned SHM buffer
 *
 * @param this_: Data to deserialize.
 * @param dst: An uninitialized memory location where to construct a deserialized string.
 */
#if (defined(SHARED_MEMORY) && defined(UNSTABLE))
ZENOHC_API
z_error_t z_bytes_deserialize_into_loaned_shm(const struct z_loaned_bytes_t *this_,
                                              const z_loaned_shm_t **dst);
#endif
/**
 * Deserializes data into a mutably loaned SHM buffer
 *
 * @param this_: Data to deserialize.
 * @param dst: An uninitialized memory location where to construct a deserialized string.
 */
#if (defined(SHARED_MEMORY) && defined(UNSTABLE))
ZENOHC_API
z_error_t z_bytes_deserialize_into_mut_loaned_shm(struct z_loaned_bytes_t *this_,
                                                  z_loaned_shm_t **dst);
#endif
/**
 * Deserializes data into an owned SHM buffer by copying it's shared reference
 *
 * @param this_: Data to deserialize.
 * @param dst: An uninitialized memory location where to construct a deserialized string.
 */
#if (defined(SHARED_MEMORY) && defined(UNSTABLE))
ZENOHC_API
z_error_t z_bytes_deserialize_into_owned_shm(const struct z_loaned_bytes_t *this_,
                                             z_owned_shm_t *dst);
#endif
/**
 * Deserializes into a pair of `z_owned_bytes_t` objects.
 * @return 0 in case of success, negative error code otherwise.
 */
ZENOHC_API
z_error_t z_bytes_deserialize_into_pair(const struct z_loaned_bytes_t *this_,
                                        struct z_owned_bytes_t *first,
                                        struct z_owned_bytes_t *second);
/**
 * Deserializes data into an owned slice.
 *
 * @param this_: Data to deserialize.
 * @param dst: An uninitialized memory location where to construct a slice.
 */
ZENOHC_API
z_error_t z_bytes_deserialize_into_slice(const struct z_loaned_bytes_t *this_,
                                         struct z_owned_slice_t *dst);
/**
 * Deserializes data into an owned non-null-terminated string.
 *
 * @param this_: Data to deserialize.
 * @param dst: An uninitialized memory location where to construct a deserialized string.
 */
ZENOHC_API
z_error_t z_bytes_deserialize_into_string(const struct z_loaned_bytes_t *this_,
                                          struct z_owned_string_t *dst);
/**
 * Deserializes into an unsigned integer.
 * @return 0 in case of success, negative error code otherwise.
 */
ZENOHC_API
z_error_t z_bytes_deserialize_into_uint16(const struct z_loaned_bytes_t *this_,
                                          uint16_t *dst);
/**
 * Deserializes into an unsigned integer.
 * @return 0 in case of success, negative error code otherwise.
 */
ZENOHC_API
z_error_t z_bytes_deserialize_into_uint32(const struct z_loaned_bytes_t *this_,
                                          uint32_t *dst);
/**
 * Deserializes into an unsigned integer.
 * @return 0 in case of success, negative error code otherwise.
 */
ZENOHC_API
z_error_t z_bytes_deserialize_into_uint64(const struct z_loaned_bytes_t *this_,
                                          uint64_t *dst);
/**
 * Deserializes into an unsigned integer.
 * @return 0 in case of success, negative error code otherwise.
 */
ZENOHC_API
z_error_t z_bytes_deserialize_into_uint8(const struct z_loaned_bytes_t *this_,
                                         uint8_t *dst);
/**
 * Drops `this_`, resetting it to gravestone value. If there are any shallow copies
 * created by `z_bytes_clone()`, they would still stay valid.
 */
ZENOHC_API void z_bytes_drop(struct z_owned_bytes_t *this_);
/**
 * Constructs an empty instance of `z_owned_bytes_t`.
 */
ZENOHC_API void z_bytes_empty(struct z_owned_bytes_t *this_);
/**
 * Returns an iterator for multi-element serialized data.
 *
 * The `data` should outlive the iterator.
 */
ZENOHC_API struct z_bytes_iterator_t z_bytes_get_iterator(const struct z_loaned_bytes_t *data);
/**
 * Returns a reader for the data.
 *
 * The `data` should outlive the reader.
 */
ZENOHC_API struct z_bytes_reader_t z_bytes_get_reader(const struct z_loaned_bytes_t *data);
/**
 * Gets writer for `this_`.
 */
ZENOHC_API
void z_bytes_get_writer(struct z_loaned_bytes_t *this_,
                        struct z_owned_bytes_writer_t *out);
/**
 * Returns ``true`` if `this_` is empty, ``false`` otherwise.
 */
ZENOHC_API bool z_bytes_is_empty(const struct z_loaned_bytes_t *this_);
/**
 * Constructs `z_owned_bytes_t` object corresponding to the next element of serialized data.
 *
 * Will construct null-state `z_owned_bytes_t` when iterator reaches the end.
 * @return ``false`` when iterator reaches the end,  ``true`` otherwise
 */
ZENOHC_API bool z_bytes_iterator_next(struct z_bytes_iterator_t *iter, struct z_owned_bytes_t *out);
/**
 * Returns total number of bytes in the payload.
 */
ZENOHC_API size_t z_bytes_len(const struct z_loaned_bytes_t *this_);
/**
 * Borrows data.
 */
ZENOHC_API const struct z_loaned_bytes_t *z_bytes_loan(const struct z_owned_bytes_t *this_);
/**
 * Muatably borrows data.
 */
ZENOHC_API struct z_loaned_bytes_t *z_bytes_loan_mut(struct z_owned_bytes_t *this_);
/**
 * The gravestone value for `z_owned_bytes_t`.
 */
ZENOHC_API void z_bytes_null(struct z_owned_bytes_t *this_);
/**
 * Reads data into specified destination.
 *
 * @param this_: Data reader to read from.
 * @param dst: Buffer where the read data is written.
 * @param len: Maximum number of bytes to read.
 * @return number of bytes read. If return value is smaller than `len`, it means that  theend of the data was reached.
 */
ZENOHC_API
size_t z_bytes_reader_read(struct z_bytes_reader_t *this_,
                           uint8_t *dst,
                           size_t len);
/**
 * Sets the `reader` position indicator for the payload to the value pointed to by offset.
 * The new position is exactly `offset` bytes measured from the beginning of the payload if origin is `SEEK_SET`,
 * from the current reader position if origin is `SEEK_CUR`, and from the end of the payload if origin is `SEEK_END`.
 * Return ​0​ upon success, negative error code otherwise.
 */
ZENOHC_API
z_error_t z_bytes_reader_seek(struct z_bytes_reader_t *this_,
                              int64_t offset,
                              int origin);
/**
 * Gets the read position indicator.
 * @return read position indicator on success or -1L if failure occurs.
 */
ZENOHC_API int64_t z_bytes_reader_tell(struct z_bytes_reader_t *this_);
/**
 * Serializes a double.
 */
ZENOHC_API void z_bytes_serialize_from_double(struct z_owned_bytes_t *this_, double val);
/**
 * Serializes a float.
 */
ZENOHC_API void z_bytes_serialize_from_float(struct z_owned_bytes_t *this_, float val);
/**
 * Serializes a signed integer.
 */
ZENOHC_API void z_bytes_serialize_from_int16(struct z_owned_bytes_t *this_, int16_t val);
/**
 * Serializes a signed integer.
 */
ZENOHC_API void z_bytes_serialize_from_int32(struct z_owned_bytes_t *this_, int32_t val);
/**
 * Serializes a signed integer.
 */
ZENOHC_API void z_bytes_serialize_from_int64(struct z_owned_bytes_t *this_, int64_t val);
/**
 * Serializes a signed integer.
 */
ZENOHC_API void z_bytes_serialize_from_int8(struct z_owned_bytes_t *this_, int8_t val);
/**
 * Constructs payload from an iterator to `z_owned_bytes_t`.
 * @param this_: An uninitialized location in memory for `z_owned_bytes_t` will be constructed.
 * @param iterator_body: Iterator body function, providing data items. Returning false is treated as iteration end.
 * @param context: Arbitrary context that will be passed to iterator_body.
 * @return 0 in case of success, negative error code otherwise.
 */
ZENOHC_API
z_error_t z_bytes_serialize_from_iter(struct z_owned_bytes_t *this_,
                                      bool (*iterator_body)(struct z_owned_bytes_t *data,
                                                            void *context),
                                      void *context);
/**
 * Serializes a pair of `z_owned_bytes_t` objects which are consumed in the process.
 * @return 0 in case of success, negative error code otherwise.
 */
ZENOHC_API
z_error_t z_bytes_serialize_from_pair(struct z_owned_bytes_t *this_,
                                      struct z_owned_bytes_t *first,
                                      struct z_owned_bytes_t *second);
/**
 * Serializes from an immutable SHM buffer consuming it
 */
#if (defined(SHARED_MEMORY) && defined(UNSTABLE))
ZENOHC_API z_error_t z_bytes_serialize_from_shm(struct z_owned_bytes_t *this_, z_owned_shm_t *shm);
#endif
/**
 * Serializes from an immutable SHM buffer copying it
 */
#if (defined(SHARED_MEMORY) && defined(UNSTABLE))
ZENOHC_API
void z_bytes_serialize_from_shm_copy(struct z_owned_bytes_t *this_,
                                     const z_loaned_shm_t *shm);
#endif
/**
 * Serializes from a mutable SHM buffer consuming it
 */
#if (defined(SHARED_MEMORY) && defined(UNSTABLE))
ZENOHC_API
z_error_t z_bytes_serialize_from_shm_mut(struct z_owned_bytes_t *this_,
                                         z_owned_shm_mut_t *shm);
#endif
/**
 * Serializes a slice by aliasing.
 */
ZENOHC_API
void z_bytes_serialize_from_slice(struct z_owned_bytes_t *this_,
                                  const uint8_t *data,
                                  size_t len);
/**
 * Serializes a slice by copying.
 */
ZENOHC_API
void z_bytes_serialize_from_slice_copy(struct z_owned_bytes_t *this_,
                                       const uint8_t *data,
                                       size_t len);
/**
 * Serializes a null-terminated string by aliasing.
 */
ZENOHC_API void z_bytes_serialize_from_str(struct z_owned_bytes_t *this_, const char *s);
/**
 * Serializes a null-terminated string by copying.
 */
ZENOHC_API void z_bytes_serialize_from_str_copy(struct z_owned_bytes_t *this_, const char *s);
/**
 * Serializes an unsigned integer.
 */
ZENOHC_API void z_bytes_serialize_from_uint16(struct z_owned_bytes_t *this_, uint16_t val);
/**
 * Serializes an unsigned integer.
 */
ZENOHC_API void z_bytes_serialize_from_uint32(struct z_owned_bytes_t *this_, uint32_t val);
/**
 * Serializes an unsigned integer.
 */
ZENOHC_API void z_bytes_serialize_from_uint64(struct z_owned_bytes_t *this_, uint64_t val);
/**
 * Serializes an unsigned integer.
 */
ZENOHC_API void z_bytes_serialize_from_uint8(struct z_owned_bytes_t *this_, uint8_t val);
/**
 * Returns ``true`` if `this_` is in a valid state, ``false`` if it is in a gravestone state.
 */
ZENOHC_API bool z_bytes_writer_check(const struct z_owned_bytes_writer_t *this_);
/**
 * Drops `this_`, resetting it to gravestone value.
 */
ZENOHC_API void z_bytes_writer_drop(struct z_owned_bytes_writer_t *this_);
/**
 * Borrows writer.
 */
ZENOHC_API
const struct z_loaned_bytes_writer_t *z_bytes_writer_loan(const struct z_owned_bytes_writer_t *this_);
/**
 * Muatably borrows writer.
 */
ZENOHC_API
struct z_loaned_bytes_writer_t *z_bytes_writer_loan_mut(struct z_owned_bytes_writer_t *this_);
/**
 * The gravestone value for `z_owned_bytes_reader_t`.
 */
ZENOHC_API void z_bytes_writer_null(struct z_owned_bytes_writer_t *this_);
/**
 * Writes `len` bytes from `src` into underlying data
 *
 * @return 0 in case of success, negative error code otherwise
 */
ZENOHC_API
z_error_t z_bytes_writer_write(struct z_loaned_bytes_writer_t *this_,
                               const uint8_t *src,
                               size_t len);
/**
 * Returns ``true`` if `this` is valid.
 */
#if (defined(SHARED_MEMORY) && defined(UNSTABLE))
ZENOHC_API bool z_chunk_alloc_result_check(const z_owned_chunk_alloc_result_t *this_);
#endif
/**
 * Deletes Chunk Alloc Result
 */
#if (defined(SHARED_MEMORY) && defined(UNSTABLE))
ZENOHC_API void z_chunk_alloc_result_drop(z_owned_chunk_alloc_result_t *this_);
#endif
/**
 * Borrows Chunk Alloc Result
 */
#if (defined(SHARED_MEMORY) && defined(UNSTABLE))
ZENOHC_API
const z_loaned_chunk_alloc_result_t *z_chunk_alloc_result_loan(const z_owned_chunk_alloc_result_t *this_);
#endif
/**
 * Creates a new Chunk Alloc Result with Error value
 */
#if (defined(SHARED_MEMORY) && defined(UNSTABLE))
ZENOHC_API
void z_chunk_alloc_result_new_error(z_owned_chunk_alloc_result_t *this_,
                                    enum z_alloc_error_t alloc_error);
#endif
/**
 * Creates a new Chunk Alloc Result with Ok value
 */
#if (defined(SHARED_MEMORY) && defined(UNSTABLE))
ZENOHC_API
void z_chunk_alloc_result_new_ok(z_owned_chunk_alloc_result_t *this_,
                                 struct z_allocated_chunk_t allocated_chunk);
#endif
/**
 * Constructs Chunk Alloc Result in its gravestone value.
 */
#if (defined(SHARED_MEMORY) && defined(UNSTABLE))
ZENOHC_API void z_chunk_alloc_result_null(z_owned_chunk_alloc_result_t *this_);
#endif
/**
 * Get number of milliseconds passed since creation of `time`.
 */
ZENOHC_API uint64_t z_clock_elapsed_ms(const struct z_clock_t *time);
/**
 * Get number of seconds passed since creation of `time`.
 */
ZENOHC_API uint64_t z_clock_elapsed_s(const struct z_clock_t *time);
/**
 * Get number of microseconds passed since creation of `time`.
 */
ZENOHC_API uint64_t z_clock_elapsed_us(const struct z_clock_t *time);
/**
 * Returns monotonic clock time point corresponding to the current time instant.
 */
ZENOHC_API struct z_clock_t z_clock_now(void);
/**
 * Closes a zenoh session. This alos drops and invalidates `session`.
 *
 * @return 0 in  case of success, a negative value if an error occured while closing the session,
 * the remaining reference count (number of shallow copies) of the session otherwise, saturating at i8::MAX.
 */
ZENOHC_API
z_error_t z_close(struct z_owned_session_t *this_);
/**
 * Calls the closure. Calling an uninitialized closure is a no-op.
 */
ZENOHC_API
void z_closure_hello_call(const struct z_loaned_closure_hello_t *closure,
                          const struct z_loaned_hello_t *hello);
/**
 * Returns ``true`` if closure is valid, ``false`` if it is in gravestone state.
 */
ZENOHC_API bool z_closure_hello_check(const struct z_owned_closure_hello_t *this_);
/**
 * Drops the closure. Droping an uninitialized closure is a no-op.
 */
ZENOHC_API void z_closure_hello_drop(struct z_owned_closure_hello_t *closure);
/**
 * Borrows closure.
 */
ZENOHC_API
const struct z_loaned_closure_hello_t *z_closure_hello_loan(const struct z_owned_closure_hello_t *closure);
/**
 * Constructs a closure in a gravestone state.
 */
ZENOHC_API void z_closure_hello_null(struct z_owned_closure_hello_t *this_);
/**
 * Calls the closure. Calling an uninitialized closure is a no-op.
 */
ZENOHC_API
void z_closure_query_call(const struct z_loaned_closure_query_t *closure,
                          const struct z_loaned_query_t *query);
/**
 * Returns ``true`` if closure is valid, ``false`` if it is in gravestone state.
 */
ZENOHC_API bool z_closure_query_check(const struct z_owned_closure_query_t *this_);
/**
 * Drops the closure, resetting it to its gravestone state.
 */
ZENOHC_API void z_closure_query_drop(struct z_owned_closure_query_t *closure);
/**
 * Borrows closure.
 */
ZENOHC_API
const struct z_loaned_closure_query_t *z_closure_query_loan(const struct z_owned_closure_query_t *closure);
/**
 * Constructs a closure in its gravestone state.
 */
ZENOHC_API void z_closure_query_null(struct z_owned_closure_query_t *this_);
/**
 * Calls the closure. Calling an uninitialized closure is a no-op.
 */
ZENOHC_API
void z_closure_reply_call(const struct z_loaned_closure_reply_t *closure,
                          const struct z_loaned_reply_t *reply);
/**
 * Returns ``true`` if closure is valid, ``false`` if it is in gravestone state.
 */
ZENOHC_API bool z_closure_reply_check(const struct z_owned_closure_reply_t *this_);
/**
 * Drops the closure, resetting it to its gravestone state. Droping an uninitialized closure is a no-op.
 */
ZENOHC_API
void z_closure_reply_drop(struct z_owned_closure_reply_t *closure);
/**
 * Borrows closure.
 */
ZENOHC_API
const struct z_loaned_closure_reply_t *z_closure_reply_loan(const struct z_owned_closure_reply_t *closure);
/**
 * Constructs a closure int its gravestone state.
 */
ZENOHC_API void z_closure_reply_null(struct z_owned_closure_reply_t *this_);
/**
 * Calls the closure. Calling an uninitialized closure is a no-op.
 */
ZENOHC_API
void z_closure_sample_call(const struct z_loaned_closure_sample_t *closure,
                           const struct z_loaned_sample_t *sample);
/**
 * Returns ``true`` if closure is valid, ``false`` if it is in gravestone state.
 */
ZENOHC_API bool z_closure_sample_check(const struct z_owned_closure_sample_t *this_);
/**
 * Drops the closure. Droping an uninitialized closure is a no-op.
 */
ZENOHC_API void z_closure_sample_drop(struct z_owned_closure_sample_t *closure);
/**
 * Borrows closure.
 */
ZENOHC_API
const struct z_loaned_closure_sample_t *z_closure_sample_loan(const struct z_owned_closure_sample_t *closure);
/**
 * Constructs a closure in its gravestone state.
 */
ZENOHC_API void z_closure_sample_null(struct z_owned_closure_sample_t *this_);
/**
 * Calls the closure. Calling an uninitialized closure is a no-op.
 */
ZENOHC_API
void z_closure_zid_call(const struct z_loaned_closure_zid_t *closure,
                        const struct z_id_t *z_id);
/**
 * Returns ``true`` if closure is valid, ``false`` if it is in gravestone state.
 */
ZENOHC_API bool z_closure_zid_check(const struct z_owned_closure_zid_t *this_);
/**
 * Drops the closure, resetting it to its gravestone state. Droping an uninitialized (null) closure is a no-op.
 */
ZENOHC_API
void z_closure_zid_drop(struct z_owned_closure_zid_t *closure);
/**
 * Vorrows closure.
 */
ZENOHC_API
const struct z_loaned_closure_zid_t *z_closure_zid_loan(const struct z_owned_closure_zid_t *closure);
/**
 * Constructs a null closure.
 */
ZENOHC_API void z_closure_zid_null(struct z_owned_closure_zid_t *this_);
/**
 * Returns ``true`` if conditional variable is valid, ``false`` otherwise.
 */
ZENOHC_API bool z_condvar_check(const struct z_owned_condvar_t *this_);
/**
 * Drops conditional variable.
 */
ZENOHC_API void z_condvar_drop(struct z_owned_condvar_t *this_);
/**
 * Constructs conditional variable.
 */
ZENOHC_API void z_condvar_init(struct z_owned_condvar_t *this_);
/**
 * Borrows conditional variable.
 */
ZENOHC_API const struct z_loaned_condvar_t *z_condvar_loan(const struct z_owned_condvar_t *this_);
/**
 * Mutably borrows conditional variable.
 */
ZENOHC_API struct z_loaned_condvar_t *z_condvar_loan_mut(struct z_owned_condvar_t *this_);
/**
 * Constructs conditional variable in a gravestone state.
 */
ZENOHC_API void z_condvar_null(struct z_owned_condvar_t *this_);
/**
 * Wakes up one blocked thread waiting on this condiitonal variable.
 * @return 0 in case of success, negative error code in case of failure.
 */
ZENOHC_API z_error_t z_condvar_signal(const struct z_loaned_condvar_t *this_);
/**
 * Blocks the current thread until the conditional variable receives a notification.
 *
 * The function atomically unlocks the guard mutex `m` and blocks the current thread.
 * When the function returns the lock will have been re-aquired again.
 * Note: The function may be subject to spurious wakeups.
 */
ZENOHC_API
z_error_t z_condvar_wait(const struct z_loaned_condvar_t *this_,
                         struct z_loaned_mutex_t *m);
/**
 * Returns ``true`` if config is valid, ``false`` if it is in a gravestone state.
 */
ZENOHC_API bool z_config_check(const struct z_owned_config_t *this_);
/**
 * Constructs a default, zenoh-allocated, client mode configuration.
 *
 * @param peers: Array with `size >= n_peers`, containing peer locators to add to the config.
 * @param n_peers: Number of peers to add to the config.
 *
 * @return 0 in case of success, negative error code otherwise.
 */
ZENOHC_API
z_error_t z_config_client(struct z_owned_config_t *this_,
                          const char *const *peers,
                          size_t n_peers);
/**
 * Clones the config into provided uninitialized memory location.
 */
ZENOHC_API void z_config_clone(struct z_owned_config_t *dst, const struct z_loaned_config_t *this_);
/**
 * Constructs a new empty configuration.
 */
ZENOHC_API z_error_t z_config_default(struct z_owned_config_t *this_);
/**
 * Frees `config`, and resets it to its gravestone state.
 */
ZENOHC_API void z_config_drop(struct z_owned_config_t *this_);
/**
 * Borrows config.
 */
ZENOHC_API const struct z_loaned_config_t *z_config_loan(const struct z_owned_config_t *this_);
/**
 * Mutably borrows config.
 */
ZENOHC_API struct z_loaned_config_t *z_config_loan_mut(struct z_owned_config_t *this_);
/**
 * Constructs config in its gravestone state.
 */
ZENOHC_API void z_config_null(struct z_owned_config_t *this_);
/**
 * Constructs a default peer mode configuration.
 */
ZENOHC_API z_error_t z_config_peer(struct z_owned_config_t *this_);
/**
 * Constructs and declares a key expression on the network. This reduces key key expression to a numerical id,
 * which allows to save the bandwith, when passing key expression between Zenoh entities.
 *
 * @param this_: An uninitialized location in memory where key expression will be constructed.
 * @param session: Session on which to declare key expression.
 * @param key_expr: Key expression to declare on network.
 * @return 0 in case of success, negative error code otherwise.
 */
ZENOHC_API
z_error_t z_declare_keyexpr(struct z_owned_keyexpr_t *this_,
                            const struct z_loaned_session_t *session,
                            const struct z_loaned_keyexpr_t *key_expr);
/**
 * Constructs and declares a publisher for the given key expression.
 *
 * Data can be put and deleted with this publisher with the help of the
 * `z_publisher_put()` and `z_publisher_delete()` functions.
 *
 * @param this_: An unitilized location in memory where publisher will be constructed.
 * @param session: The Zenoh session.
 * @param key_expr: The key expression to publish.
 * @param options: Additional options for the publisher.
 *
 * @return 0 in case of success, negative error code otherwise.
 */
ZENOHC_API
z_error_t z_declare_publisher(struct z_owned_publisher_t *this_,
                              const struct z_loaned_session_t *session,
                              const struct z_loaned_keyexpr_t *key_expr,
                              const struct z_publisher_options_t *options);
/**
 * Constructs a Queryable for the given key expression.
 *
 * @param this_: An uninitialized memory location where queryable will be constructed.
 * @param session: The zenoh session.
 * @param key_expr: The key expression the Queryable will reply to.
 * @param callback: The callback function that will be called each time a matching query is received. Its ownership is passed to queryable.
 * @param options: Options for the queryable.
 *
 * @return 0 in case of success, negative error code otherwise (in this case )
 */
ZENOHC_API
z_error_t z_declare_queryable(struct z_owned_queryable_t *this_,
                              const struct z_loaned_session_t *session,
                              const struct z_loaned_keyexpr_t *key_expr,
                              struct z_owned_closure_query_t *callback,
                              struct z_queryable_options_t *options);
/**
 * Constructs and declares a subscriber for a given key expression. Dropping subscriber
 *
 * @param this_: An uninitialized location in memory, where subscriber will be constructed.
 * @param session: The zenoh session.
 * @param key_expr: The key expression to subscribe.
 * @param callback: The callback function that will be called each time a data matching the subscribed expression is received.
 * @param options: The options to be passed to the subscriber declaration.
 *
 * @return 0 in case of success, negative error code otherwise (in this case subscriber will be in its gravestone state).
 */
ZENOHC_API
z_error_t z_declare_subscriber(struct z_owned_subscriber_t *this_,
                               const struct z_loaned_session_t *session,
                               const struct z_loaned_keyexpr_t *key_expr,
                               struct z_owned_closure_sample_t *callback,
                               struct z_subscriber_options_t *options);
/**
 * Sends request to delete data on specified key expression (used when working with <a href="https://zenoh.io/docs/manual/abstractions/#storage"> Zenoh storages </a>).
 *
 * @param session: The zenoh session.
 * @param key_expr: The key expression to delete.
 * @param options: The delete options.
 *
 * @return 0 in case of success, negative values in case of failure.
 */
ZENOHC_API
z_error_t z_delete(const struct z_loaned_session_t *session,
                   const struct z_loaned_keyexpr_t *key_expr,
                   struct z_delete_options_t *options);
/**
 * Constructs the default value for `z_delete_options_t`.
 */
ZENOHC_API void z_delete_options_default(struct z_delete_options_t *this_);
/**
 * A Concise Binary Object Representation (CBOR)-encoded data.
 *
 * Constant alias for string: `"application/cbor"`.
 */
ZENOHC_API const struct z_loaned_encoding_t *z_encoding_application_cbor(void);
/**
 * A Common Data Representation (CDR)-encoded data.
 *
 * Constant alias for string: `"application/cdr"`.
 */
ZENOHC_API const struct z_loaned_encoding_t *z_encoding_application_cdr(void);
/**
 * Constrained Application Protocol (CoAP) data intended for CoAP-to-HTTP and HTTP-to-CoAP proxies.
 *
 * Constant alias for string: `"application/coap-payload"`.
 */
ZENOHC_API const struct z_loaned_encoding_t *z_encoding_application_coap_payload(void);
/**
 * A Java serialized object.
 *
 * Constant alias for string: `"application/java-serialized-object"`.
 */
ZENOHC_API const struct z_loaned_encoding_t *z_encoding_application_java_serialized_object(void);
/**
 * JSON data intended to be consumed by an application.
 *
 * Constant alias for string: `"application/json"`.
 */
ZENOHC_API const struct z_loaned_encoding_t *z_encoding_application_json(void);
/**
 * Defines a JSON document structure for expressing a sequence of operations to apply to a JSON document.
 *
 * Constant alias for string: `"application/json-patch+json"`.
 */
ZENOHC_API
const struct z_loaned_encoding_t *z_encoding_application_json_patch_json(void);
/**
 * A JSON text sequence consists of any number of JSON texts, all encoded in UTF-8.
 *
 * Constant alias for string: `"application/json-seq"`.
 */
ZENOHC_API const struct z_loaned_encoding_t *z_encoding_application_json_seq(void);
/**
 * A JSONPath defines a string syntax for selecting and extracting JSON values from within a given JSON value.
 *
 * Constant alias for string: `"application/jsonpath"`.
 */
ZENOHC_API
const struct z_loaned_encoding_t *z_encoding_application_jsonpath(void);
/**
 * A JSON Web Token (JWT).
 *
 * Constant alias for string: `"application/jwt"`.
 */
ZENOHC_API const struct z_loaned_encoding_t *z_encoding_application_jwt(void);
/**
 * An application-specific MPEG-4 encoded data, either audio or video.
 *
 * Constant alias for string: `"application/mp4"`.
 */
ZENOHC_API const struct z_loaned_encoding_t *z_encoding_application_mp4(void);
/**
 * An application-specific stream of bytes.
 *
 * Constant alias for string: `"application/octet-stream"`.
 */
ZENOHC_API const struct z_loaned_encoding_t *z_encoding_application_octet_stream(void);
/**
 * An [openmetrics](https://github.com/OpenObservability/OpenMetrics) data, common used by [Prometheus](https://prometheus.io/).
 *
 * Constant alias for string: `"application/openmetrics-text"`.
 */
ZENOHC_API
const struct z_loaned_encoding_t *z_encoding_application_openmetrics_text(void);
/**
 * An application-specific protobuf-encoded data.
 *
 * Constant alias for string: `"application/protobuf"`.
 */
ZENOHC_API const struct z_loaned_encoding_t *z_encoding_application_protobuf(void);
/**
 * A Python object serialized using [pickle](https://docs.python.org/3/library/pickle.html).
 *
 * Constant alias for string: `"application/python-serialized-object"`.
 */
ZENOHC_API const struct z_loaned_encoding_t *z_encoding_application_python_serialized_objects(void);
/**
 * A SOAP 1.2 message serialized as XML 1.0.
 *
 * Constant alias for string: `"application/soap+xml"`.
 */
ZENOHC_API const struct z_loaned_encoding_t *z_encoding_application_soap_xml(void);
/**
 * An application-specific SQL query.
 *
 * Constant alias for string: `"application/sql"`.
 */
ZENOHC_API const struct z_loaned_encoding_t *z_encoding_application_sql(void);
/**
 * An encoded a list of tuples, each consisting of a name and a value.
 *
 * Constant alias for string: `"application/x-www-form-urlencoded"`.
 */
ZENOHC_API const struct z_loaned_encoding_t *z_encoding_application_x_www_form_urlencoded(void);
/**
 * An XML file intended to be consumed by an application..
 *
 * Constant alias for string: `"application/xml"`.
 */
ZENOHC_API const struct z_loaned_encoding_t *z_encoding_application_xml(void);
/**
 * YAML data intended to be consumed by an application.
 *
 * Constant alias for string: `"application/yaml"`.
 */
ZENOHC_API const struct z_loaned_encoding_t *z_encoding_application_yaml(void);
/**
 * A YANG-encoded data commonly used by the Network Configuration Protocol (NETCONF).
 *
 * Constant alias for string: `"application/yang"`.
 */
ZENOHC_API const struct z_loaned_encoding_t *z_encoding_application_yang(void);
/**
 * A MPEG-4 Advanced Audio Coding (AAC) media.
 *
 * Constant alias for string: `"audio/aac"`.
 */
ZENOHC_API const struct z_loaned_encoding_t *z_encoding_audio_aac(void);
/**
 * A Free Lossless Audio Codec (FLAC) media.
 *
 * Constant alias for string: `"audio/flac"`.
 */
ZENOHC_API const struct z_loaned_encoding_t *z_encoding_audio_flac(void);
/**
 * An audio codec defined in MPEG-1, MPEG-2, MPEG-4, or registered at the MP4 registration authority.
 *
 * Constant alias for string: `"audio/mp4"`.
 */
ZENOHC_API
const struct z_loaned_encoding_t *z_encoding_audio_mp4(void);
/**
 * An Ogg-encapsulated audio stream.
 *
 * Constant alias for string: `"audio/ogg"`.
 */
ZENOHC_API const struct z_loaned_encoding_t *z_encoding_audio_ogg(void);
/**
 * A Vorbis-encoded audio stream.
 *
 * Constant alias for string: `"audio/vorbis"`.
 */
ZENOHC_API const struct z_loaned_encoding_t *z_encoding_audio_vorbis(void);
/**
 * Returns ``true`` if encoding is in non-default state, ``false`` otherwise.
 */
ZENOHC_API bool z_encoding_check(const struct z_owned_encoding_t *this_);
/**
 * Constructs an owned copy of the encoding in provided uninitilized memory location.
 */
ZENOHC_API
void z_encoding_clone(struct z_owned_encoding_t *dst,
                      const struct z_loaned_encoding_t *this_);
/**
 * Frees the memory and resets the encoding it to its default value.
 */
ZENOHC_API void z_encoding_drop(struct z_owned_encoding_t *this_);
/**
 * Constructs a `z_owned_encoding_t` from a specified string.
 */
ZENOHC_API z_error_t z_encoding_from_str(struct z_owned_encoding_t *this_, const char *s);
/**
 * Constructs a `z_owned_encoding_t` from a specified substring.
 */
ZENOHC_API
z_error_t z_encoding_from_substr(struct z_owned_encoding_t *this_,
                                 const char *s,
                                 size_t len);
/**
 * A BitMap (BMP) image.
 *
 * Constant alias for string: `"image/bmp"`.
 */
ZENOHC_API const struct z_loaned_encoding_t *z_encoding_image_bmp(void);
/**
 * A Graphics Interchange Format (GIF) image.
 *
 * Constant alias for string: `"image/gif"`.
 */
ZENOHC_API const struct z_loaned_encoding_t *z_encoding_image_gif(void);
/**
 * A Joint Photographic Experts Group (JPEG) image.
 *
 * Constant alias for string: `"image/jpeg"`.
 */
ZENOHC_API const struct z_loaned_encoding_t *z_encoding_image_jpeg(void);
/**
 * A Portable Network Graphics (PNG) image.
 *
 * Constant alias for string: `"image/png"`.
 */
ZENOHC_API const struct z_loaned_encoding_t *z_encoding_image_png(void);
/**
 * A Web Portable (WebP) image.
 *
 *  Constant alias for string: `"image/webp"`.
 */
ZENOHC_API const struct z_loaned_encoding_t *z_encoding_image_webp(void);
/**
 * Borrows encoding.
 */
ZENOHC_API
const struct z_loaned_encoding_t *z_encoding_loan(const struct z_owned_encoding_t *this_);
/**
 * Returns a loaned default `z_loaned_encoding_t`.
 */
ZENOHC_API const struct z_loaned_encoding_t *z_encoding_loan_default(void);
/**
 * Mutably borrows encoding.
 */
ZENOHC_API struct z_loaned_encoding_t *z_encoding_loan_mut(struct z_owned_encoding_t *this_);
/**
 * Constructs a default `z_owned_encoding_t`.
 */
ZENOHC_API void z_encoding_null(struct z_owned_encoding_t *this_);
/**
 * Set a schema to this encoding from a c string. Zenoh does not define what a schema is and its semantichs is left to the implementer.
 * E.g. a common schema for `text/plain` encoding is `utf-8`.
 */
ZENOHC_API
z_error_t z_encoding_set_schema_from_str(struct z_loaned_encoding_t *this_,
                                         const char *s);
/**
 * Set a schema to this encoding from a c substring. Zenoh does not define what a schema is and its semantichs is left to the implementer.
 * E.g. a common schema for `text/plain` encoding is `utf-8`.
 */
ZENOHC_API
z_error_t z_encoding_set_schema_from_substr(struct z_loaned_encoding_t *this_,
                                            const char *s,
                                            size_t len);
/**
 * A CSS file.
 *
 * Constant alias for string: `"text/css"`.
 */
ZENOHC_API const struct z_loaned_encoding_t *z_encoding_text_css(void);
/**
 * A CSV file.
 *
 * Constant alias for string: `"text/csv"`.
 */
ZENOHC_API const struct z_loaned_encoding_t *z_encoding_text_csv(void);
/**
 * An HTML file.
 *
 * Constant alias for string: `"text/html"`.
 */
ZENOHC_API const struct z_loaned_encoding_t *z_encoding_text_html(void);
/**
 * A JavaScript file.
 *
 * Constant alias for string: `"text/javascript"`.
 */
ZENOHC_API const struct z_loaned_encoding_t *z_encoding_text_javascript(void);
/**
 * JSON data intended to be human readable.
 *
 * Constant alias for string: `"text/json"`.
 */
ZENOHC_API const struct z_loaned_encoding_t *z_encoding_text_json(void);
/**
 * JSON5 encoded data that are human readable.
 *
 * Constant alias for string: `"text/json5"`.
 */
ZENOHC_API const struct z_loaned_encoding_t *z_encoding_text_json5(void);
/**
 * A MarkDown file.
 *
 * Constant alias for string: `"text/markdown"`.
 */
ZENOHC_API const struct z_loaned_encoding_t *z_encoding_text_markdown(void);
/**
 * A textual file.
 *
 * Constant alias for string: `"text/plain"`.
 */
ZENOHC_API const struct z_loaned_encoding_t *z_encoding_text_plain(void);
/**
 * An XML file that is human readable.
 *
 * Constant alias for string: `"text/xml"`.
 */
ZENOHC_API const struct z_loaned_encoding_t *z_encoding_text_xml(void);
/**
 * YAML data intended to be human readable.
 *
 * Constant alias for string: `"text/yaml"`.
 */
ZENOHC_API const struct z_loaned_encoding_t *z_encoding_text_yaml(void);
/**
 * Constructs an owned non-null-terminated string from encoding
 *
 * @param this_: Encoding.
 * @param out_str: Uninitialized memory location where a string to be constructed.
 */
ZENOHC_API
void z_encoding_to_string(const struct z_loaned_encoding_t *this_,
                          struct z_owned_string_t *out_str);
/**
 * A h261-encoded video stream.
 *
 * Constant alias for string: `"video/h261"`.
 */
ZENOHC_API const struct z_loaned_encoding_t *z_encoding_video_h261(void);
/**
 * A h263-encoded video stream.
 *
 * Constant alias for string: `"video/h263"`.
 */
ZENOHC_API const struct z_loaned_encoding_t *z_encoding_video_h263(void);
/**
 * A h264-encoded video stream.
 *
 * Constant alias for string: `"video/h264"`.
 */
ZENOHC_API const struct z_loaned_encoding_t *z_encoding_video_h264(void);
/**
 * A h265-encoded video stream.
 *
 * Constant alias for string: `"video/h265"`.
 */
ZENOHC_API const struct z_loaned_encoding_t *z_encoding_video_h265(void);
/**
 * A h266-encoded video stream.
 *
 * Constant alias for string: `"video/h266"`.
 */
ZENOHC_API const struct z_loaned_encoding_t *z_encoding_video_h266(void);
/**
 * A video codec defined in MPEG-1, MPEG-2, MPEG-4, or registered at the MP4 registration authority.
 *
 * Constant alias for string: `"video/mp4"`.
 */
ZENOHC_API const struct z_loaned_encoding_t *z_encoding_video_mp4(void);
/**
 * An Ogg-encapsulated video stream.
 *
 * Constant alias for string: `"video/ogg"`.
 */
ZENOHC_API const struct z_loaned_encoding_t *z_encoding_video_ogg(void);
/**
 * An uncompressed, studio-quality video stream.
 *
 * Constant alias for string: `"video/raw"`.
 */
ZENOHC_API const struct z_loaned_encoding_t *z_encoding_video_raw(void);
/**
 * A VP8-encoded video stream.
 *
 * Constant alias for string: `"video/vp8"`.
 */
ZENOHC_API const struct z_loaned_encoding_t *z_encoding_video_vp8(void);
/**
 * A VP9-encoded video stream.
 *
 * Constant alias for string: `"video/vp9"`.
 */
ZENOHC_API const struct z_loaned_encoding_t *z_encoding_video_vp9(void);
/**
 * A boolean. `0` is `false`, `1` is `true`. Other values are invalid.
 *
 * Constant alias for string: `"zenoh/bool"`.
 *
 * Usually used for types: `bool`.
 */
ZENOHC_API const struct z_loaned_encoding_t *z_encoding_zenoh_bool(void);
/**
 * Just some bytes.
 *
 * Constant alias for string: `"zenoh/bytes"`.
 *
 * Usually used for types: `uint8_t[]`.
 */
ZENOHC_API const struct z_loaned_encoding_t *z_encoding_zenoh_bytes(void);
/**
 * A zenoh error.
 *
 * Constant alias for string: `"zenoh/error"`.
 *
 * Usually used for types: `z_reply_error_t`.
 */
ZENOHC_API const struct z_loaned_encoding_t *z_encoding_zenoh_error(void);
/**
 * A VLE-encoded 32bit float. Binary representation uses *IEEE 754-2008* *binary32* .
 *
 * Constant alias for string: `"zenoh/float32"`.
 *
 * Usually used for types: `float`.
 */
ZENOHC_API const struct z_loaned_encoding_t *z_encoding_zenoh_float32(void);
/**
 * A VLE-encoded 64bit float. Binary representation uses *IEEE 754-2008* *binary64*.
 *
 * Constant alias for string: `"zenoh/float64"`.
 *
 * Usually used for types: `double`.
 */
ZENOHC_API const struct z_loaned_encoding_t *z_encoding_zenoh_float64(void);
/**
 * A VLE-encoded signed little-endian 128bit integer. Binary representation uses two's complement.
 *
 * Constant alias for string: `"zenoh/int128"`.
 *
 * Usually used for types: `int128_t`.
 */
ZENOHC_API const struct z_loaned_encoding_t *z_encoding_zenoh_int128(void);
/**
 * A VLE-encoded signed little-endian 16bit integer. Binary representation uses two's complement.
 *
 * Constant alias for string: `"zenoh/int16"`.
 *
 * Usually used for types: `int16_t`.
 */
ZENOHC_API const struct z_loaned_encoding_t *z_encoding_zenoh_int16(void);
/**
 * A VLE-encoded signed little-endian 32bit integer. Binary representation uses two's complement.
 *
 * Constant alias for string: `"zenoh/int32"`.
 *
 * Usually used for types: `int32_t`.
 */
ZENOHC_API const struct z_loaned_encoding_t *z_encoding_zenoh_int32(void);
/**
 * A VLE-encoded signed little-endian 64bit integer. Binary representation uses two's complement.
 *
 * Constant alias for string: `"zenoh/int64"`.
 *
 * Usually used for types: `int64_t`.
 */
ZENOHC_API const struct z_loaned_encoding_t *z_encoding_zenoh_int64(void);
/**
 * A VLE-encoded signed little-endian 8bit integer. Binary representation uses two's complement.
 *
 * Constant alias for string: `"zenoh/int8"`.
 *
 * Usually used for types: `int8_t`.
 */
ZENOHC_API const struct z_loaned_encoding_t *z_encoding_zenoh_int8(void);
/**
 * A UTF-8 string.
 *
 * Constant alias for string: `"zenoh/string"`.
 *
 * Usually used for types: `const char*`.
 */
ZENOHC_API const struct z_loaned_encoding_t *z_encoding_zenoh_string(void);
/**
 * A VLE-encoded unsigned little-endian 128bit integer.
 *
 * Constant alias for string: `"zenoh/uint128"`.
 *
 * Usually used for types: `uint128_t`.
 */
ZENOHC_API const struct z_loaned_encoding_t *z_encoding_zenoh_uint128(void);
/**
 * A VLE-encoded unsigned little-endian 16bit integer.
 *
 * Constant alias for string: `"zenoh/uint16"`.
 *
 * Usually used for types: `uint16_t`.
 */
ZENOHC_API const struct z_loaned_encoding_t *z_encoding_zenoh_uint16(void);
/**
 * A VLE-encoded unsigned little-endian 32bit integer.
 *
 * Constant alias for string: `"zenoh/uint32"`.
 *
 * Usually used for types: `uint32_t`.
 */
ZENOHC_API const struct z_loaned_encoding_t *z_encoding_zenoh_uint32(void);
/**
 * A VLE-encoded unsigned little-endian 64bit integer.
 *
 * Constant alias for string: `"zenoh/uint64"`.
 *
 * Usually used for types: `uint64_t`.
 */
ZENOHC_API const struct z_loaned_encoding_t *z_encoding_zenoh_uint64(void);
/**
 * A VLE-encoded unsigned little-endian 8bit integer.
 *
 * Constant alias for string: `"zenoh/uint8"`.
 *
 * Usually used for types: `uint8_t`.
 */
ZENOHC_API const struct z_loaned_encoding_t *z_encoding_zenoh_uint8(void);
/**
 * Returns the entity id of the entity global id.
 */
ZENOHC_API uint32_t z_entity_global_id_eid(const struct z_entity_global_id_t *this_);
/**
 * Returns the zenoh id of entity global id.
 */
ZENOHC_API struct z_id_t z_entity_global_id_zid(const struct z_entity_global_id_t *this_);
/**
 * Constructs send and recieve ends of the fifo channel
 */
ZENOHC_API
void z_fifo_channel_query_new(struct z_owned_closure_query_t *callback,
                              struct z_owned_fifo_handler_query_t *handler,
                              size_t capacity);
/**
 * Constructs send and recieve ends of the fifo channel
 */
ZENOHC_API
void z_fifo_channel_reply_new(struct z_owned_closure_reply_t *callback,
                              struct z_owned_fifo_handler_reply_t *handler,
                              size_t capacity);
/**
 * Constructs send and recieve ends of the fifo channel
 */
ZENOHC_API
void z_fifo_channel_sample_new(struct z_owned_closure_sample_t *callback,
                               struct z_owned_fifo_handler_sample_t *handler,
                               size_t capacity);
/**
 * Returns ``true`` if handler is valid, ``false`` if it is in gravestone state.
 */
ZENOHC_API bool z_fifo_handler_query_check(const struct z_owned_fifo_handler_query_t *this_);
/**
 * Drops the handler and resets it to a gravestone state.
 */
ZENOHC_API void z_fifo_handler_query_drop(struct z_owned_fifo_handler_query_t *this_);
/**
 * Borrows handler.
 */
ZENOHC_API
const struct z_loaned_fifo_handler_query_t *z_fifo_handler_query_loan(const struct z_owned_fifo_handler_query_t *this_);
/**
 * Constructs a handler in gravestone state.
 */
ZENOHC_API void z_fifo_handler_query_null(struct z_owned_fifo_handler_query_t *this_);
/**
 * Returns query from the fifo buffer. If there are no more pending queries will block until next query is received, or until
 * the channel is dropped (normally when Queryable is dropped). In the later case will return ``false`` and query will be
 * in the gravestone state.
 */
ZENOHC_API
bool z_fifo_handler_query_recv(const struct z_loaned_fifo_handler_query_t *this_,
                               struct z_owned_query_t *query);
/**
 * Returns query from the fifo buffer. If there are no more pending queries will return immediately (with query set to its gravestone state).
 * Will return false if the channel is dropped (normally when Queryable is dropped) and there are no more queries in the fifo.
 */
ZENOHC_API
bool z_fifo_handler_query_try_recv(const struct z_loaned_fifo_handler_query_t *this_,
                                   struct z_owned_query_t *query);
/**
 * Returns ``true`` if handler is valid, ``false`` if it is in gravestone state.
 */
ZENOHC_API bool z_fifo_handler_reply_check(const struct z_owned_fifo_handler_reply_t *this_);
/**
 * Drops the handler and resets it to a gravestone state.
 */
ZENOHC_API void z_fifo_handler_reply_drop(struct z_owned_fifo_handler_reply_t *this_);
/**
 * Borrows handler.
 */
ZENOHC_API
const struct z_loaned_fifo_handler_reply_t *z_fifo_handler_reply_loan(const struct z_owned_fifo_handler_reply_t *this_);
/**
 * Constructs a handler in gravestone state.
 */
ZENOHC_API void z_fifo_handler_reply_null(struct z_owned_fifo_handler_reply_t *this_);
/**
 * Returns reply from the fifo buffer. If there are no more pending replies will block until next reply is received, or until
 * the channel is dropped (normally when all replies are received). In the later case will return ``false`` and reply will be
 * in the gravestone state.
 */
ZENOHC_API
bool z_fifo_handler_reply_recv(const struct z_loaned_fifo_handler_reply_t *this_,
                               struct z_owned_reply_t *reply);
/**
 * Returns reply from the fifo buffer. If there are no more pending replies will return immediately (with reply set to its gravestone state).
 * Will return false if the channel is dropped (normally when all replies are received) and there are no more replies in the fifo.
 */
ZENOHC_API
bool z_fifo_handler_reply_try_recv(const struct z_loaned_fifo_handler_reply_t *this_,
                                   struct z_owned_reply_t *reply);
/**
 * Returns ``true`` if handler is valid, ``false`` if it is in gravestone state.
 */
ZENOHC_API bool z_fifo_handler_sample_check(const struct z_owned_fifo_handler_sample_t *this_);
/**
 * Drops the handler and resets it to a gravestone state.
 */
ZENOHC_API void z_fifo_handler_sample_drop(struct z_owned_fifo_handler_sample_t *this_);
/**
 * Borrows handler.
 */
ZENOHC_API
const struct z_loaned_fifo_handler_sample_t *z_fifo_handler_sample_loan(const struct z_owned_fifo_handler_sample_t *this_);
/**
 * Constructs a handler in gravestone state.
 */
ZENOHC_API void z_fifo_handler_sample_null(struct z_owned_fifo_handler_sample_t *this_);
/**
 * Returns sample from the fifo buffer. If there are no more pending replies will block until next sample is received, or until
 * the channel is dropped (normally when there are no more samples to receive). In the later case will return ``false`` and sample will be
 * in the gravestone state.
 */
ZENOHC_API
bool z_fifo_handler_sample_recv(const struct z_loaned_fifo_handler_sample_t *this_,
                                struct z_owned_sample_t *sample);
/**
 * Returns sample from the fifo buffer. If there are no more pending replies will return immediately (with sample set to its gravestone state).
 * Will return false if the channel is dropped (normally when there are no more samples to receive) and there are no more replies in the fifo.
 */
ZENOHC_API
bool z_fifo_handler_sample_try_recv(const struct z_loaned_fifo_handler_sample_t *this_,
                                    struct z_owned_sample_t *sample);
/**
 * Query data from the matching queryables in the system.
 * Replies are provided through a callback function.
 *
 * @param session: The zenoh session.
 * @param key_expr: The key expression matching resources to query.
 * @param parameters: The query's parameters, similar to a url's query segment.
 * @param callback: The callback function that will be called on reception of replies for this query. It will be automatically dropped once all replies are processed.
 * @param options: Additional options for the get. All owned fields will be consumed.
 *
 * @return 0 in case of success, a negative error value upon failure.
 */
ZENOHC_API
z_error_t z_get(const struct z_loaned_session_t *session,
                const struct z_loaned_keyexpr_t *key_expr,
                const char *parameters,
                struct z_owned_closure_reply_t *callback,
                struct z_get_options_t *options);
/**
 * Constructs default `z_get_options_t`
 */
ZENOHC_API void z_get_options_default(struct z_get_options_t *this_);
/**
 * Returns ``true`` if `hello message` is valid, ``false`` if it is in a gravestone state.
 */
ZENOHC_API bool z_hello_check(const struct z_owned_hello_t *this_);
/**
 * Frees memory and resets hello message to its gravestone state.
 */
ZENOHC_API void z_hello_drop(struct z_owned_hello_t *this_);
/**
 * Borrows hello message.
 */
ZENOHC_API const struct z_loaned_hello_t *z_hello_loan(const struct z_owned_hello_t *this_);
/**
 * Constructs an array of non-owned locators (in the form non-null-terminated strings) of Zenoh entity that sent hello message.
 *
 * The lifetime of locator strings is bound to `this_`.
 */
ZENOHC_API
void z_hello_locators(const struct z_loaned_hello_t *this_,
                      struct z_owned_string_array_t *locators_out);
/**
 * Constructs hello message in a gravestone state.
 */
ZENOHC_API void z_hello_null(struct z_owned_hello_t *this_);
/**
 * Returns type of Zenoh entity that transmitted hello message.
 */
ZENOHC_API enum z_whatami_t z_hello_whatami(const struct z_loaned_hello_t *this_);
/**
 * Returns id of Zenoh entity that transmitted hello message.
 */
ZENOHC_API struct z_id_t z_hello_zid(const struct z_loaned_hello_t *this_);
/**
 * Fetches the Zenoh IDs of all connected peers.
 *
 * `callback` will be called once for each ID, is guaranteed to never be called concurrently,
 * and is guaranteed to be dropped before this function exits.
 *
 * Retuns 0 on success, negative values on failure
 */
ZENOHC_API
z_error_t z_info_peers_zid(const struct z_loaned_session_t *session,
                           struct z_owned_closure_zid_t *callback);
/**
 * Fetches the Zenoh IDs of all connected routers.
 *
 * `callback` will be called once for each ID, is guaranteed to never be called concurrently,
 * and is guaranteed to be dropped before this function exits.
 *
 * Retuns 0 on success, negative values on failure.
 */
ZENOHC_API
z_error_t z_info_routers_zid(const struct z_loaned_session_t *session,
                             struct z_owned_closure_zid_t *callback);
/**
 * Returns the session's Zenoh ID.
 *
 * Unless the `session` is invalid, that ID is guaranteed to be non-zero.
 * In other words, this function returning an array of 16 zeros means you failed
 * to pass it a valid session.
 */
ZENOHC_API struct z_id_t z_info_zid(const struct z_loaned_session_t *session);
/**
 * Constructs a non-owned non-null-terminated string from key expression.
 */
ZENOHC_API
void z_keyexpr_as_view_string(const struct z_loaned_keyexpr_t *this_,
                              struct z_view_string_t *out_string);
/**
 * Canonizes the passed string in place, possibly shortening it by modifying `len`.
 *
 * May SEGFAULT if `start` is NULL or lies in read-only memory (as values initialized with string litterals do).
 *
 * @return 0 upon success, negative error values upon failure (if the passed string was an invalid
 * key expression for reasons other than a non-canon form).
 */
ZENOHC_API
z_error_t z_keyexpr_canonize(char *start,
                             size_t *len);
/**
 * Canonizes the passed string in place, possibly shortening it by placing a new null-terminator.
 * May SEGFAULT if `start` is NULL or lies in read-only memory (as values initialized with string litterals do).
 *
 * @return 0 upon success, negative error values upon failure (if the passed string was an invalid
 * key expression for reasons other than a non-canon form).
 */
ZENOHC_API
z_error_t z_keyexpr_canonize_null_terminated(char *start);
/**
 * Returns ``true`` if `keyexpr` is valid, ``false`` if it is in gravestone state.
 */
ZENOHC_API bool z_keyexpr_check(const struct z_owned_keyexpr_t *this_);
/**
 * Constructs key expression by concatenation of key expression in `left` with a string in `right`.
 * Returns 0 in case of success, negative error code otherwise.
 *
 * You should probably prefer `z_keyexpr_join` as Zenoh may then take advantage of the hierachical separation it inserts.
 * To avoid odd behaviors, concatenating a key expression starting with `*` to one ending with `*` is forbidden by this operation,
 * as this would extremely likely cause bugs.
 */
ZENOHC_API
z_error_t z_keyexpr_concat(struct z_owned_keyexpr_t *this_,
                           const struct z_loaned_keyexpr_t *left,
                           const char *right_start,
                           size_t right_len);
/**
 * Frees key expression and resets it to its gravestone state.
 */
ZENOHC_API void z_keyexpr_drop(struct z_owned_keyexpr_t *this_);
/**
 * Returns ``true`` if both ``left`` and ``right`` are equal, ``false`` otherwise.
 */
ZENOHC_API
bool z_keyexpr_equals(const struct z_loaned_keyexpr_t *left,
                      const struct z_loaned_keyexpr_t *right);
/**
 * Constructs a `z_owned_keyexpr_t` from a string, copying the passed string.
 * @return 0 in case of success, negative error code in case of failure (for example if `expr` is not a valid key expression or if it is
 * not in canon form.
 */
ZENOHC_API
z_error_t z_keyexpr_from_str(struct z_owned_keyexpr_t *this_,
                             const char *expr);
/**
 * Constructs `z_owned_keyexpr_t` from a string, copying the passed string. The copied string is canonized.
 * @return 0 in case of success, negative error code in case of failure (for example if expr is not a valid key expression
 * even despite canonization).
 */
ZENOHC_API
z_error_t z_keyexpr_from_str_autocanonize(struct z_owned_keyexpr_t *this_,
                                          const char *expr);
/**
 * Constructs a `z_owned_keyexpr_t` by copying a substring.
 *
 * @param this_: An uninitialized location in memory where key expression will be constructed.
 * @param expr: A buffer with length >= `len`.
 * @param len: Number of characters from `expr` to consider.
 * @return 0 in case of success, negative error code otherwise.
 */
ZENOHC_API
z_error_t z_keyexpr_from_substr(struct z_owned_keyexpr_t *this_,
                                const char *expr,
                                size_t len);
/**
 * Constructs a `z_keyexpr_t` by copying a substring.
 *
 * @param this_: An uninitialized location in memory where key expression will be constructed.
 * @param expr: A buffer of with length >= `len`.
 * @param len: Number of characters from `expr` to consider. Will be modified to be equal to canonized key expression length.
 * @return 0 in case of success, negative error code otherwise.
 */
ZENOHC_API
z_error_t z_keyexpr_from_substr_autocanonize(struct z_owned_keyexpr_t *this_,
                                             const char *start,
                                             size_t *len);
/**
 * Returns ``true`` if ``left`` includes ``right``, i.e. the set defined by ``left`` contains every key belonging to the set
 * defined by ``right``, ``false`` otherwise.
 */
ZENOHC_API
bool z_keyexpr_includes(const struct z_loaned_keyexpr_t *left,
                        const struct z_loaned_keyexpr_t *right);
/**
 * Returns ``true`` if the keyexprs intersect, i.e. there exists at least one key which is contained in both of the
 * sets defined by ``left`` and ``right``, ``false`` otherwise.
 */
ZENOHC_API
bool z_keyexpr_intersects(const struct z_loaned_keyexpr_t *left,
                          const struct z_loaned_keyexpr_t *right);
/**
 * Returns 0 if the passed string is a valid (and canon) key expression.
 * Otherwise returns negative error value.
 */
ZENOHC_API z_error_t z_keyexpr_is_canon(const char *start, size_t len);
/**
 * Constructs key expression by performing path-joining (automatically inserting) of `left` with `right`.
 * @return 0 in case of success, negative error code otherwise.
 */
ZENOHC_API
z_error_t z_keyexpr_join(struct z_owned_keyexpr_t *this_,
                         const struct z_loaned_keyexpr_t *left,
                         const struct z_loaned_keyexpr_t *right);
/**
 * Borrows `z_owned_keyexpr_t`.
 */
ZENOHC_API const struct z_loaned_keyexpr_t *z_keyexpr_loan(const struct z_owned_keyexpr_t *this_);
/**
 * Constructs an owned key expression in a gravestone state.
 */
ZENOHC_API void z_keyexpr_null(struct z_owned_keyexpr_t *this_);
/**
 * Returns the relation between `left` and `right` from `left`'s point of view.
 *
 * Note that this is slower than `z_keyexpr_intersects` and `keyexpr_includes`, so you should favor these methods for most applications.
 */
ZENOHC_API
enum z_keyexpr_intersection_level_t z_keyexpr_relation_to(const struct z_loaned_keyexpr_t *left,
                                                          const struct z_loaned_keyexpr_t *right);
/**
 * Returns ``true`` if `this` is valid.
 */
#if (defined(SHARED_MEMORY) && defined(UNSTABLE))
ZENOHC_API bool z_memory_layout_check(const z_owned_memory_layout_t *this_);
#endif
/**
 * Deletes Memory Layout
 */
#if (defined(SHARED_MEMORY) && defined(UNSTABLE))
ZENOHC_API void z_memory_layout_drop(z_owned_memory_layout_t *this_);
#endif
/**
 * Deletes Memory Layout
 */
#if (defined(SHARED_MEMORY) && defined(UNSTABLE))
ZENOHC_API
void z_memory_layout_get_data(size_t *out_size,
                              struct z_alloc_alignment_t *out_alignment,
                              const z_loaned_memory_layout_t *this_);
#endif
/**
 * Borrows Memory Layout
 */
#if (defined(SHARED_MEMORY) && defined(UNSTABLE))
ZENOHC_API
const z_loaned_memory_layout_t *z_memory_layout_loan(const z_owned_memory_layout_t *this_);
#endif
/**
 * Creates a new Memory Layout
 */
#if (defined(SHARED_MEMORY) && defined(UNSTABLE))
ZENOHC_API
z_error_t z_memory_layout_new(z_owned_memory_layout_t *this_,
                              size_t size,
                              struct z_alloc_alignment_t alignment);
#endif
/**
 * Constructs Memory Layout in its gravestone value.
 */
#if (defined(SHARED_MEMORY) && defined(UNSTABLE))
ZENOHC_API void z_memory_layout_null(z_owned_memory_layout_t *this_);
#endif
/**
 * Returns ``true`` if mutex is valid, ``false`` otherwise.
 */
ZENOHC_API bool z_mutex_check(const struct z_owned_mutex_t *this_);
/**
 * Drops mutex and resets it to its gravestone state.
 */
ZENOHC_API void z_mutex_drop(struct z_owned_mutex_t *this_);
/**
 * Constructs a mutex.
 * @return 0 in case of success, negative error code otherwise.
 */
ZENOHC_API z_error_t z_mutex_init(struct z_owned_mutex_t *this_);
/**
 * Mutably borrows mutex.
 */
ZENOHC_API struct z_loaned_mutex_t *z_mutex_loan_mut(struct z_owned_mutex_t *this_);
/**
 * Locks mutex. If mutex is already locked, blocks the thread until it aquires the lock.
 * @return 0 in case of success, negative error code in case of failure.
 */
ZENOHC_API z_error_t z_mutex_lock(struct z_loaned_mutex_t *this_);
/**
 * Constructs mutex in a gravestone state.
 */
ZENOHC_API void z_mutex_null(struct z_owned_mutex_t *this_);
/**
 * Tries to lock mutex. If mutex is already locked, return immediately.
 * @return 0 in case of success, negative value if failed to aquire the lock.
 */
ZENOHC_API z_error_t z_mutex_try_lock(struct z_loaned_mutex_t *this_);
/**
 * Unlocks previously locked mutex. If mutex was not locked by the current thread, the behaviour is undefined.
 * @return 0 in case of success, negative error code otherwise.
 */
ZENOHC_API
z_error_t z_mutex_unlock(struct z_loaned_mutex_t *this_);
/**
 * Constructs and opens a new Zenoh session.
 *
 * @return 0 in case of success, negative error code otherwise (in this case the session will be in its gravestone state).
 */
ZENOHC_API
z_error_t z_open(struct z_owned_session_t *this_,
                 struct z_owned_config_t *config);
/**
 * Constructs and opens a new Zenoh session with specified client storage.
 *
 * @return 0 in case of success, negative error code otherwise (in this case the session will be in its gravestone state).
 */
#if (defined(SHARED_MEMORY) && defined(UNSTABLE))
ZENOHC_API
z_error_t z_open_with_custom_shm_clients(struct z_owned_session_t *this_,
                                         struct z_owned_config_t *config,
                                         const z_loaned_shm_client_storage_t *shm_clients);
#endif
/**
 * Creates a new POSIX SHM Client
 */
#if (defined(SHARED_MEMORY) && defined(UNSTABLE))
ZENOHC_API z_error_t z_posix_shm_client_new(z_owned_shm_client_t *this_);
#endif
/**
 * Creates a new threadsafe SHM Provider
 */
#if (defined(SHARED_MEMORY) && defined(UNSTABLE))
ZENOHC_API
z_error_t z_posix_shm_provider_new(z_owned_shm_provider_t *this_,
                                   const z_loaned_memory_layout_t *layout);
#endif
/**
 * Returns the default value of #z_priority_t.
 */
ZENOHC_API enum z_priority_t z_priority_default(void);
/**
 * Returns ``true`` if publisher is valid, ``false`` otherwise.
 */
ZENOHC_API bool z_publisher_check(const struct z_owned_publisher_t *this_);
/**
 * Sends a `DELETE` message onto the publisher's key expression.
 *
 * @return 0 in case of success, negative error code in case of failure.
 */
ZENOHC_API
z_error_t z_publisher_delete(const struct z_loaned_publisher_t *publisher,
                             const struct z_publisher_delete_options_t *options);
/**
 * Constructs the default values for the delete operation via a publisher entity.
 */
ZENOHC_API void z_publisher_delete_options_default(struct z_publisher_delete_options_t *this_);
/**
 * Frees memory and resets publisher to its gravestone state. Also attempts undeclare publisher.
 */
ZENOHC_API void z_publisher_drop(struct z_owned_publisher_t *this_);
/**
 * Returns the ID of the publisher.
 */
ZENOHC_API struct z_entity_global_id_t z_publisher_id(const struct z_loaned_publisher_t *publisher);
/**
 * Returns the key expression of the publisher.
 */
ZENOHC_API
const struct z_loaned_keyexpr_t *z_publisher_keyexpr(const struct z_loaned_publisher_t *publisher);
/**
 * Borrows publisher.
 */
ZENOHC_API
const struct z_loaned_publisher_t *z_publisher_loan(const struct z_owned_publisher_t *this_);
/**
 * Mutably borrows publisher.
 */
ZENOHC_API struct z_loaned_publisher_t *z_publisher_loan_mut(struct z_owned_publisher_t *this_);
/**
 * Constructs a publisher in a gravestone state.
 */
ZENOHC_API void z_publisher_null(struct z_owned_publisher_t *this_);
/**
 * Constructs the default value for `z_publisher_options_t`.
 */
ZENOHC_API void z_publisher_options_default(struct z_publisher_options_t *this_);
/**
 * Sends a `PUT` message onto the publisher's key expression, transfering the payload ownership.
 *
 *
 * The payload and all owned options fields are consumed upon function return.
 *
 * @param this_: The publisher.
 * @param session: The Zenoh session.
 * @param payload: The dat to publish. WIll be consumed.
 * @param options: The publisher put options. All owned fields will be consumed.
 *
 * @return 0 in case of success, negative error values in case of failure.
 */
ZENOHC_API
z_error_t z_publisher_put(const struct z_loaned_publisher_t *this_,
                          struct z_owned_bytes_t *payload,
                          struct z_publisher_put_options_t *options);
/**
 * Constructs the default value for `z_publisher_put_options_t`.
 */
ZENOHC_API void z_publisher_put_options_default(struct z_publisher_put_options_t *this_);
/**
 * Publishes data on specified key expression.
 *
 * @param session: The Zenoh session.
 * @param key_expr: The key expression to publish to.
 * @param payload: The value to put (consumed upon function return).
 * @param options: The put options (all owned values will be consumed upon function return).
 *
 * @return 0 in case of success, negative error values in case of failure.
 */
ZENOHC_API
z_error_t z_put(const struct z_loaned_session_t *session,
                const struct z_loaned_keyexpr_t *key_expr,
                struct z_owned_bytes_t *payload,
                struct z_put_options_t *options);
/**
 * Constructs the default value for `z_put_options_t`.
 */
ZENOHC_API void z_put_options_default(struct z_put_options_t *this_);
/**
 * Gets query attachment.
 *
 * Returns NULL if query does not contain an attachment.
 */
ZENOHC_API const struct z_loaned_bytes_t *z_query_attachment(const struct z_loaned_query_t *this_);
/**
 * Returns `false` if `this` is in a gravestone state, `true` otherwise.
 */
ZENOHC_API bool z_query_check(const struct z_owned_query_t *query);
/**
 * Constructs a shallow copy of the query, allowing to keep it in an "open" state past the callback's return.
 *
 * This operation is infallible, but may return a gravestone value if `query` itself was a gravestone value (which cannot be the case in a callback).
 */
ZENOHC_API
void z_query_clone(struct z_owned_query_t *dst,
                   const struct z_loaned_query_t *this_);
/**
 * Automatic query consolidation strategy selection.
 *
 * A query consolidation strategy will automatically be selected depending the query selector.
 * If the selector contains time range properties, no consolidation is performed.
 * Otherwise the `z_query_consolidation_latest` strategy is used.
 */
ZENOHC_API struct z_query_consolidation_t z_query_consolidation_auto(void);
/**
 * Creates a default `z_query_consolidation_t` (consolidation mode AUTO).
 */
ZENOHC_API struct z_query_consolidation_t z_query_consolidation_default(void);
/**
 * Latest consolidation.
 *
 * This strategy optimizes bandwidth on all links in the system but will provide a very poor latency.
 */
ZENOHC_API
struct z_query_consolidation_t z_query_consolidation_latest(void);
/**
 * Monotonic consolidation.
 *
 * This strategy offers the best latency. Replies are directly transmitted to the application when received
 * without needing to wait for all replies. This mode does not guarantee that there will be no duplicates.
 */
ZENOHC_API
struct z_query_consolidation_t z_query_consolidation_monotonic(void);
/**
 * No consolidation.
 *
 * This strategy is useful when querying timeseries data bases or when using quorums.
 */
ZENOHC_API struct z_query_consolidation_t z_query_consolidation_none(void);
/**
 * Destroys the query resetting it to its gravestone value.
 */
ZENOHC_API void z_query_drop(struct z_owned_query_t *this_);
/**
 * Gets query <a href="https://github.com/eclipse-zenoh/roadmap/blob/main/rfcs/ALL/Query%20Payload.md">payload encoding</a>.
 *
 * Returns NULL if query does not hame an encoding.
 */
ZENOHC_API
const struct z_loaned_encoding_t *z_query_encoding(const struct z_loaned_query_t *this_);
/**
 * Gets query key expression.
 */
ZENOHC_API const struct z_loaned_keyexpr_t *z_query_keyexpr(const struct z_loaned_query_t *this_);
/**
 * Borrows the query.
 */
ZENOHC_API const struct z_loaned_query_t *z_query_loan(const struct z_owned_query_t *this_);
/**
 * Constructs query in its gravestone value.
 */
ZENOHC_API void z_query_null(struct z_owned_query_t *this_);
/**
 * Gets query <a href="https://github.com/eclipse-zenoh/roadmap/tree/main/rfcs/ALL/Selectors">value selector</a>.
 */
ZENOHC_API
void z_query_parameters(const struct z_loaned_query_t *this_,
                        struct z_view_string_t *parameters);
/**
 * Gets query <a href="https://github.com/eclipse-zenoh/roadmap/blob/main/rfcs/ALL/Query%20Payload.md">payload</a>.
 *
 * Returns NULL if query does not contain a payload.
 */
ZENOHC_API
const struct z_loaned_bytes_t *z_query_payload(const struct z_loaned_query_t *this_);
/**
 * Sends a reply to a query.
 *
 * This function must be called inside of a Queryable callback passing the
 * query received as parameters of the callback function. This function can
 * be called multiple times to send multiple replies to a query. The reply
 * will be considered complete when the Queryable callback returns.
 *
 * @param this_: The query to reply to.
 * @param key_expr: The key of this reply.
 * @param payload: The payload of this reply. Will be consumed.
 * @param options: The options of this reply. All owned fields will be consumed.
 *
 * @return 0 in case of success, negative error code otherwise.
 */
ZENOHC_API
z_error_t z_query_reply(const struct z_loaned_query_t *this_,
                        const struct z_loaned_keyexpr_t *key_expr,
                        struct z_owned_bytes_t *payload,
                        struct z_query_reply_options_t *options);
/**
 * Sends a delete reply to a query.
 *
 * This function must be called inside of a Queryable callback passing the
 * query received as parameters of the callback function. This function can
 * be called multiple times to send multiple replies to a query. The reply
 * will be considered complete when the Queryable callback returns.
 *
 * @param this: The query to reply to.
 * @param key_expr: The key of this delete reply.
 * @param options: The options of this delete reply. All owned fields will be consumed.
 *
 * @return 0 in case of success, negative error code otherwise.
 */
ZENOHC_API
z_error_t z_query_reply_del(const struct z_loaned_query_t *this_,
                            const struct z_loaned_keyexpr_t *key_expr,
                            struct z_query_reply_del_options_t *options);
/**
 * Constructs the default value for `z_query_reply_del_options_t`.
 */
ZENOHC_API void z_query_reply_del_options_default(struct z_query_reply_del_options_t *this_);
/**
 * Sends a error reply to a query.
 *
 * This function must be called inside of a Queryable callback passing the
 * query received as parameters of the callback function. This function can
 * be called multiple times to send multiple replies to a query. The reply
 * will be considered complete when the Queryable callback returns.
 *
 * @param this_: The query to reply to.
 * @param payload: The payload carrying error message. Will be consumed.
 * @param options: The options of this reply. All owned fields will be consumed.
 *
 * @return 0 in case of success, negative error code otherwise.
 */
ZENOHC_API
z_error_t z_query_reply_err(const struct z_loaned_query_t *this_,
                            struct z_owned_bytes_t *payload,
                            struct z_query_reply_err_options_t *options);
/**
 * Constructs the default value for `z_query_reply_err_options_t`.
 */
ZENOHC_API void z_query_reply_err_options_default(struct z_query_reply_err_options_t *this_);
/**
 * Constructs the default value for `z_query_reply_options_t`.
 */
ZENOHC_API void z_query_reply_options_default(struct z_query_reply_options_t *this_);
/**
 * Create a default `z_query_target_t`.
 */
ZENOHC_API enum z_query_target_t z_query_target_default(void);
/**
 * Returns ``true`` if queryable is valid, ``false`` otherwise.
 */
ZENOHC_API bool z_queryable_check(const struct z_owned_queryable_t *this_);
/**
 * Frees memory and resets it to its gravesztone state. Will also attempt to undeclare queryable.
 */
ZENOHC_API void z_queryable_drop(struct z_owned_queryable_t *this_);
ZENOHC_API
const struct z_loaned_queryable_t *z_queryable_loan(const struct z_owned_queryable_t *this_);
/**
 * Constructs a queryable in its gravestone value.
 */
ZENOHC_API void z_queryable_null(struct z_owned_queryable_t *this_);
/**
 * Constructs the default value for `z_query_reply_options_t`.
 */
ZENOHC_API void z_queryable_options_default(struct z_queryable_options_t *this_);
/**
 * Fills buffer with random data.
 */
ZENOHC_API void z_random_fill(void *buf, size_t len);
/**
 * Generates random `uint16_t`.
 */
ZENOHC_API uint16_t z_random_u16(void);
/**
 * Generates random `uint32_t`.
 */
ZENOHC_API uint32_t z_random_u32(void);
/**
 * Generates random `uint64_t`.
 */
ZENOHC_API uint64_t z_random_u64(void);
/**
 * Generates random `uint8_t`.
 */
ZENOHC_API uint8_t z_random_u8(void);
#if (defined(SHARED_MEMORY) && defined(UNSTABLE))
ZENOHC_API z_error_t z_ref_shm_client_storage_global(z_owned_shm_client_storage_t *this_);
#endif
/**
 * Returns ``true`` if `reply` is valid, ``false`` otherwise.
 */
ZENOHC_API bool z_reply_check(const struct z_owned_reply_t *this_);
/**
 * Constructs an owned shallow copy of reply in provided uninitialized memory location.
 */
ZENOHC_API void z_reply_clone(struct z_owned_reply_t *dst, const struct z_loaned_reply_t *this_);
/**
 * Frees reply, resetting it to its gravestone state.
 */
ZENOHC_API void z_reply_drop(struct z_owned_reply_t *this_);
/**
 * Yields the contents of the reply by asserting it indicates a failure.
 *
 * Returns `NULL` if reply does not contain a error  (i. e. if `z_reply_is_ok` returns ``true``).
 */
ZENOHC_API const struct z_loaned_reply_err_t *z_reply_err(const struct z_loaned_reply_t *this_);
/**
 * Returns ``true`` if reply error is in non-default state, ``false`` otherwise.
 */
ZENOHC_API bool z_reply_err_check(const struct z_owned_reply_err_t *this_);
/**
 * Frees the memory and resets the reply error it to its default value.
 */
ZENOHC_API void z_reply_err_drop(struct z_owned_reply_err_t *this_);
/**
 * Returns reply error encoding.
 */
ZENOHC_API
const struct z_loaned_encoding_t *z_reply_err_encoding(const struct z_loaned_reply_err_t *this_);
/**
 * Borrows reply error.
 */
ZENOHC_API
const struct z_loaned_reply_err_t *z_reply_err_loan(const struct z_owned_reply_err_t *this_);
/**
 * Constructs an empty `z_owned_reply_err_t`.
 */
ZENOHC_API void z_reply_err_null(struct z_owned_reply_err_t *this_);
/**
 * Returns reply error payload.
 */
ZENOHC_API
const struct z_loaned_bytes_t *z_reply_err_payload(const struct z_loaned_reply_err_t *this_);
/**
 * Returns ``true`` if reply contains a valid response, ``false`` otherwise (in this case it contains a errror value).
 */
ZENOHC_API
bool z_reply_is_ok(const struct z_loaned_reply_t *this_);
/**
 * Borrows reply.
 */
ZENOHC_API const struct z_loaned_reply_t *z_reply_loan(const struct z_owned_reply_t *this_);
/**
 * Constructs the reply in its gravestone state.
 */
ZENOHC_API void z_reply_null(struct z_owned_reply_t *this_);
/**
 * Yields the contents of the reply by asserting it indicates a success.
 *
 * Returns `NULL` if reply does not contain a sample (i. e. if `z_reply_is_ok` returns ``false``).
 */
ZENOHC_API const struct z_loaned_sample_t *z_reply_ok(const struct z_loaned_reply_t *this_);
/**
 * Gets the id of the zenoh instance that answered this Reply.
 * Returns `true` if id is present.
 */
#if defined(UNSTABLE)
ZENOHC_API bool z_reply_replier_id(const struct z_loaned_reply_t *this_, struct z_id_t *out_id);
#endif
/**
 * Constructs send and recieve ends of the ring channel
 */
ZENOHC_API
void z_ring_channel_query_new(struct z_owned_closure_query_t *callback,
                              struct z_owned_ring_handler_query_t *handler,
                              size_t capacity);
/**
 * Constructs send and recieve ends of the ring channel
 */
ZENOHC_API
void z_ring_channel_reply_new(struct z_owned_closure_reply_t *callback,
                              struct z_owned_ring_handler_reply_t *handler,
                              size_t capacity);
/**
 * Constructs send and recieve ends of the ring channel
 */
ZENOHC_API
void z_ring_channel_sample_new(struct z_owned_closure_sample_t *callback,
                               struct z_owned_ring_handler_sample_t *handler,
                               size_t capacity);
/**
 * Returns ``true`` if handler is valid, ``false`` if it is in gravestone state.
 */
ZENOHC_API bool z_ring_handler_query_check(const struct z_owned_ring_handler_query_t *this_);
/**
 * Drops the handler and resets it to a gravestone state.
 */
ZENOHC_API void z_ring_handler_query_drop(struct z_owned_ring_handler_query_t *this_);
/**
 * Borrows handler.
 */
ZENOHC_API
const struct z_loaned_ring_handler_query_t *z_ring_handler_query_loan(const struct z_owned_ring_handler_query_t *this_);
/**
 * Constructs a handler in gravestone state.
 */
ZENOHC_API void z_ring_handler_query_null(struct z_owned_ring_handler_query_t *this_);
/**
 * Returns query from the ring buffer. If there are no more pending queries will block until next query is received, or until
 * the channel is dropped (normally when Queryable is dropped). In the later case will return ``false`` and query will be
 * in the gravestone state.
 */
ZENOHC_API
bool z_ring_handler_query_recv(const struct z_loaned_ring_handler_query_t *this_,
                               struct z_owned_query_t *query);
/**
 * Returns query from the ring buffer. If there are no more pending queries will return immediately (with query set to its gravestone state).
 * Will return false if the channel is dropped (normally when Queryable is dropped) and there are no more queries in the fifo.
 */
ZENOHC_API
bool z_ring_handler_query_try_recv(const struct z_loaned_ring_handler_query_t *this_,
                                   struct z_owned_query_t *query);
/**
 * Returns ``true`` if handler is valid, ``false`` if it is in gravestone state.
 */
ZENOHC_API bool z_ring_handler_reply_check(const struct z_owned_ring_handler_reply_t *this_);
/**
 * Drops the handler and resets it to a gravestone state.
 */
ZENOHC_API void z_ring_handler_reply_drop(struct z_owned_ring_handler_reply_t *this_);
/**
 * Borrows handler.
 */
ZENOHC_API
const struct z_loaned_ring_handler_reply_t *z_ring_handler_reply_loan(const struct z_owned_ring_handler_reply_t *this_);
/**
 * Constructs a handler in gravestone state.
 */
ZENOHC_API void z_ring_handler_reply_null(struct z_owned_ring_handler_reply_t *this_);
/**
 * Returns reply from the ring buffer. If there are no more pending replies will block until next reply is received, or until
 * the channel is dropped (normally when all replies are received). In the later case will return ``false`` and reply will be
 * in the gravestone state.
 */
ZENOHC_API
bool z_ring_handler_reply_recv(const struct z_loaned_ring_handler_reply_t *this_,
                               struct z_owned_reply_t *reply);
/**
 * Returns reply from the ring buffer. If there are no more pending replies will return immediately (with reply set to its gravestone state).
 * Will return false if the channel is dropped (normally when all replies are received) and there are no more replies in the fifo.
 */
ZENOHC_API
bool z_ring_handler_reply_try_recv(const struct z_loaned_ring_handler_reply_t *this_,
                                   struct z_owned_reply_t *reply);
/**
 * Returns ``true`` if handler is valid, ``false`` if it is in gravestone state.
 */
ZENOHC_API bool z_ring_handler_sample_check(const struct z_owned_ring_handler_sample_t *this_);
/**
 * Drops the handler and resets it to a gravestone state.
 */
ZENOHC_API void z_ring_handler_sample_drop(struct z_owned_ring_handler_sample_t *this_);
/**
 * Borrows handler.
 */
ZENOHC_API
const struct z_loaned_ring_handler_sample_t *z_ring_handler_sample_loan(const struct z_owned_ring_handler_sample_t *this_);
/**
 * Constructs a handler in gravestone state.
 */
ZENOHC_API void z_ring_handler_sample_null(struct z_owned_ring_handler_sample_t *this_);
/**
 * Returns sample from the ring buffer. If there are no more pending replies will block until next sample is received, or until
 * the channel is dropped (normally when there are no more samples to receive). In the later case will return ``false`` and sample will be
 * in the gravestone state.
 */
ZENOHC_API
bool z_ring_handler_sample_recv(const struct z_loaned_ring_handler_sample_t *this_,
                                struct z_owned_sample_t *sample);
/**
 * Returns sample from the ring buffer. If there are no more pending replies will return immediately (with sample set to its gravestone state).
 * Will return false if the channel is dropped (normally when there are no more samples to receive) and there are no more replies in the fifo.
 */
ZENOHC_API
bool z_ring_handler_sample_try_recv(const struct z_loaned_ring_handler_sample_t *this_,
                                    struct z_owned_sample_t *sample);
/**
 * Returns sample attachment.
 *
 * Returns `NULL`, if sample does not contain any attachment.
 */
ZENOHC_API
const struct z_loaned_bytes_t *z_sample_attachment(const struct z_loaned_sample_t *this_);
/**
 * Returns ``true`` if sample is valid, ``false`` if it is in gravestone state.
 */
ZENOHC_API bool z_sample_check(const struct z_owned_sample_t *this_);
/**
 * Constructs an owned shallow copy of the sample (i.e. all modficiations applied to the copy, might be visible in the original) in provided uninitilized memory location.
 */
ZENOHC_API
void z_sample_clone(struct z_owned_sample_t *dst,
                    const struct z_loaned_sample_t *this_);
/**
 * Returns sample qos congestion control value.
 */
ZENOHC_API
enum z_congestion_control_t z_sample_congestion_control(const struct z_loaned_sample_t *this_);
/**
 * Frees the memory and invalidates the sample, resetting it to a gravestone state.
 */
ZENOHC_API void z_sample_drop(struct z_owned_sample_t *this_);
/**
 * Returns the encoding associated with the sample data.
 */
ZENOHC_API
const struct z_loaned_encoding_t *z_sample_encoding(const struct z_loaned_sample_t *this_);
/**
 * Returns whether sample qos express flag was set or not.
 */
ZENOHC_API bool z_sample_express(const struct z_loaned_sample_t *this_);
/**
 * Returns the key expression of the sample.
 */
ZENOHC_API const struct z_loaned_keyexpr_t *z_sample_keyexpr(const struct z_loaned_sample_t *this_);
/**
 * Returns the sample kind.
 */
ZENOHC_API enum z_sample_kind_t z_sample_kind(const struct z_loaned_sample_t *this_);
/**
 * Borrows sample.
 */
ZENOHC_API const struct z_loaned_sample_t *z_sample_loan(const struct z_owned_sample_t *this_);
/**
 * Constructs sample in its gravestone state.
 */
ZENOHC_API void z_sample_null(struct z_owned_sample_t *this_);
/**
 * Returns the sample payload data.
 */
ZENOHC_API const struct z_loaned_bytes_t *z_sample_payload(const struct z_loaned_sample_t *this_);
/**
 * Returns sample qos priority value.
 */
ZENOHC_API enum z_priority_t z_sample_priority(const struct z_loaned_sample_t *this_);
/**
 * Returns the sample source_info.
 */
ZENOHC_API
const struct z_loaned_source_info_t *z_sample_source_info(const struct z_loaned_sample_t *this_);
/**
 * Returns the sample timestamp.
 *
 * Will return `NULL`, if sample is not associated with a timestamp.
 */
ZENOHC_API const struct z_timestamp_t *z_sample_timestamp(const struct z_loaned_sample_t *this_);
/**
 * Scout for routers and/or peers.
 *
 * @param config: A set of properties to configure scouting session.
 * @param callback: A closure that will be called on each hello message received from discoverd Zenoh entities.
 * @param options: A set of scouting options
 *
 * @return 0 if successful, negative error values upon failure.
 */
ZENOHC_API
z_error_t z_scout(struct z_owned_config_t *config,
                  struct z_owned_closure_hello_t *callback,
                  const struct z_scout_options_t *options);
/**
 * Constructs the default values for the scouting operation.
 */
ZENOHC_API void z_scout_options_default(struct z_scout_options_t *this_);
/**
 * Returns ``true`` if `session` is valid, ``false`` otherwise.
 */
ZENOHC_API bool z_session_check(const struct z_owned_session_t *this_);
/**
 * Constructs an owned shallow copy of the session in provided uninitialized memory location.
 */
ZENOHC_API
void z_session_clone(struct z_owned_session_t *dst,
                     const struct z_loaned_session_t *this_);
/**
 * Frees memory and invalidates the session.
 *
 * This will also close the session if it does not have any clones left.
 */
ZENOHC_API void z_session_drop(struct z_owned_session_t *this_);
/**
 * Borrows session.
 */
ZENOHC_API const struct z_loaned_session_t *z_session_loan(const struct z_owned_session_t *this_);
/**
 * Constructs a Zenoh session in its gravestone state.
 */
ZENOHC_API void z_session_null(struct z_owned_session_t *this_);
/**
 * Returns ``true`` if `this` is valid.
 */
#if (defined(SHARED_MEMORY) && defined(UNSTABLE))
ZENOHC_API bool z_shm_check(const z_owned_shm_t *this_);
#endif
/**
 * Returns ``true`` if `this` is valid.
 */
#if (defined(SHARED_MEMORY) && defined(UNSTABLE))
ZENOHC_API bool z_shm_client_check(const z_owned_shm_client_t *this_);
#endif
/**
 * Deletes SHM Client
 */
#if (defined(SHARED_MEMORY) && defined(UNSTABLE))
ZENOHC_API void z_shm_client_drop(z_owned_shm_client_t *this_);
#endif
/**
 * Creates a new SHM Client
 */
#if (defined(SHARED_MEMORY) && defined(UNSTABLE))
ZENOHC_API
z_error_t z_shm_client_new(z_owned_shm_client_t *this_,
                           struct zc_threadsafe_context_t context,
                           struct zc_shm_client_callbacks_t callbacks);
#endif
/**
 * Constructs SHM client in its gravestone value.
 */
#if (defined(SHARED_MEMORY) && defined(UNSTABLE))
ZENOHC_API void z_shm_client_null(z_owned_shm_client_t *this_);
#endif
/**
 * Returns ``true`` if `this` is valid.
 */
#if (defined(SHARED_MEMORY) && defined(UNSTABLE))
ZENOHC_API bool z_shm_client_storage_check(const z_owned_shm_client_storage_t *this_);
#endif
/**
 * Derefs SHM Client Storage
 */
#if (defined(SHARED_MEMORY) && defined(UNSTABLE))
ZENOHC_API void z_shm_client_storage_drop(z_owned_shm_client_storage_t *this_);
#endif
/**
 * Borrows SHM Client Storage
 */
#if (defined(SHARED_MEMORY) && defined(UNSTABLE))
ZENOHC_API
const z_loaned_shm_client_storage_t *z_shm_client_storage_loan(const z_owned_shm_client_storage_t *this_);
#endif
#if (defined(SHARED_MEMORY) && defined(UNSTABLE))
ZENOHC_API
z_error_t z_shm_client_storage_new(z_owned_shm_client_storage_t *this_,
                                   const zc_loaned_shm_client_list_t *clients,
                                   bool add_default_client_set);
#endif
#if (defined(SHARED_MEMORY) && defined(UNSTABLE))
ZENOHC_API z_error_t z_shm_client_storage_new_default(z_owned_shm_client_storage_t *this_);
#endif
/**
 * Constructs SHM Client Storage in its gravestone value.
 */
#if (defined(SHARED_MEMORY) && defined(UNSTABLE))
ZENOHC_API void z_shm_client_storage_null(z_owned_shm_client_storage_t *this_);
#endif
/**
 * Converts borrowed ZShm slice to owned ZShm slice by performing a shallow SHM reference copy
 */
#if (defined(SHARED_MEMORY) && defined(UNSTABLE))
ZENOHC_API void z_shm_clone(z_owned_shm_t *out, const z_loaned_shm_t *this_);
#endif
/**
 * @return the pointer of the ZShm slice
 */
#if (defined(SHARED_MEMORY) && defined(UNSTABLE))
ZENOHC_API const unsigned char *z_shm_data(const z_loaned_shm_t *this_);
#endif
/**
 * Deletes ZShm slice
 */
#if (defined(SHARED_MEMORY) && defined(UNSTABLE))
ZENOHC_API void z_shm_drop(z_owned_shm_t *this_);
#endif
/**
 * Constructs ZShm slice from ZShmMut slice
 */
#if (defined(SHARED_MEMORY) && defined(UNSTABLE))
ZENOHC_API void z_shm_from_mut(z_owned_shm_t *this_, z_owned_shm_mut_t *that);
#endif
/**
 * @return the length of the ZShm slice
 */
#if (defined(SHARED_MEMORY) && defined(UNSTABLE))
ZENOHC_API size_t z_shm_len(const z_loaned_shm_t *this_);
#endif
/**
 * Borrows ZShm slice
 */
#if (defined(SHARED_MEMORY) && defined(UNSTABLE))
ZENOHC_API const z_loaned_shm_t *z_shm_loan(const z_owned_shm_t *this_);
#endif
/**
 * Mutably borrows ZShm slice
 */
#if (defined(SHARED_MEMORY) && defined(UNSTABLE))
ZENOHC_API z_loaned_shm_t *z_shm_loan_mut(z_owned_shm_t *this_);
#endif
/**
 * Returns ``true`` if `this` is valid.
 */
#if (defined(SHARED_MEMORY) && defined(UNSTABLE))
ZENOHC_API bool z_shm_mut_check(const z_owned_shm_mut_t *this_);
#endif
/**
 * @return the mutable pointer of the ZShmMut slice
 */
#if (defined(SHARED_MEMORY) && defined(UNSTABLE))
ZENOHC_API unsigned char *z_shm_mut_data_mut(z_loaned_shm_mut_t *this_);
#endif
/**
 * Deletes ZShmMut slice
 */
#if (defined(SHARED_MEMORY) && defined(UNSTABLE))
ZENOHC_API void z_shm_mut_drop(z_owned_shm_mut_t *this_);
#endif
/**
 * @return the length of the ZShmMut slice
 */
#if (defined(SHARED_MEMORY) && defined(UNSTABLE))
ZENOHC_API size_t z_shm_mut_len(const z_loaned_shm_mut_t *this_);
#endif
/**
 * Borrows ZShmMut slice
 */
#if (defined(SHARED_MEMORY) && defined(UNSTABLE))
ZENOHC_API z_loaned_shm_mut_t *z_shm_mut_loan_mut(z_owned_shm_mut_t *this_);
#endif
/**
 * Constructs ZShmMut slice in its gravestone value.
 */
#if (defined(SHARED_MEMORY) && defined(UNSTABLE))
ZENOHC_API void z_shm_mut_null(z_owned_shm_mut_t *this_);
#endif
/**
 * Tries to construct ZShmMut slice from ZShm slice
 */
#if (defined(SHARED_MEMORY) && defined(UNSTABLE))
ZENOHC_API void z_shm_mut_try_from_immut(z_owned_shm_mut_t *this_, z_owned_shm_t *that);
#endif
/**
 * Constructs ZShm slice in its gravestone value.
 */
#if (defined(SHARED_MEMORY) && defined(UNSTABLE))
ZENOHC_API void z_shm_null(z_owned_shm_t *this_);
#endif
#if (defined(SHARED_MEMORY) && defined(UNSTABLE))
ZENOHC_API
z_error_t z_shm_provider_alloc(z_owned_buf_alloc_result_t *out_result,
                               const z_loaned_shm_provider_t *provider,
                               size_t size,
                               struct z_alloc_alignment_t alignment);
#endif
#if (defined(SHARED_MEMORY) && defined(UNSTABLE))
ZENOHC_API
z_error_t z_shm_provider_alloc_gc(z_owned_buf_alloc_result_t *out_result,
                                  const z_loaned_shm_provider_t *provider,
                                  size_t size,
                                  struct z_alloc_alignment_t alignment);
#endif
#if (defined(SHARED_MEMORY) && defined(UNSTABLE))
ZENOHC_API
z_error_t z_shm_provider_alloc_gc_defrag(z_owned_buf_alloc_result_t *out_result,
                                         const z_loaned_shm_provider_t *provider,
                                         size_t size,
                                         struct z_alloc_alignment_t alignment);
#endif
#if (defined(SHARED_MEMORY) && defined(UNSTABLE))
ZENOHC_API
z_error_t z_shm_provider_alloc_gc_defrag_async(z_owned_buf_alloc_result_t *out_result,
                                               const z_loaned_shm_provider_t *provider,
                                               size_t size,
                                               struct z_alloc_alignment_t alignment,
                                               struct zc_threadsafe_context_t result_context,
                                               void (*result_callback)(void*,
                                                                       z_error_t,
                                                                       z_owned_buf_alloc_result_t*));
#endif
#if (defined(SHARED_MEMORY) && defined(UNSTABLE))
ZENOHC_API
z_error_t z_shm_provider_alloc_gc_defrag_blocking(z_owned_buf_alloc_result_t *out_result,
                                                  const z_loaned_shm_provider_t *provider,
                                                  size_t size,
                                                  struct z_alloc_alignment_t alignment);
#endif
#if (defined(SHARED_MEMORY) && defined(UNSTABLE))
ZENOHC_API
z_error_t z_shm_provider_alloc_gc_defrag_dealloc(z_owned_buf_alloc_result_t *out_result,
                                                 const z_loaned_shm_provider_t *provider,
                                                 size_t size,
                                                 struct z_alloc_alignment_t alignment);
#endif
#if (defined(SHARED_MEMORY) && defined(UNSTABLE))
ZENOHC_API size_t z_shm_provider_available(const z_loaned_shm_provider_t *provider);
#endif
/**
 * Returns ``true`` if `this` is valid.
 */
#if (defined(SHARED_MEMORY) && defined(UNSTABLE))
ZENOHC_API bool z_shm_provider_check(const z_owned_shm_provider_t *this_);
#endif
#if (defined(SHARED_MEMORY) && defined(UNSTABLE))
ZENOHC_API void z_shm_provider_defragment(const z_loaned_shm_provider_t *provider);
#endif
/**
 * Deletes SHM Provider
 */
#if (defined(SHARED_MEMORY) && defined(UNSTABLE))
ZENOHC_API void z_shm_provider_drop(z_owned_shm_provider_t *this_);
#endif
#if (defined(SHARED_MEMORY) && defined(UNSTABLE))
ZENOHC_API void z_shm_provider_garbage_collect(const z_loaned_shm_provider_t *provider);
#endif
/**
 * Borrows SHM Provider
 */
#if (defined(SHARED_MEMORY) && defined(UNSTABLE))
ZENOHC_API const z_loaned_shm_provider_t *z_shm_provider_loan(const z_owned_shm_provider_t *this_);
#endif
#if (defined(SHARED_MEMORY) && defined(UNSTABLE))
ZENOHC_API
void z_shm_provider_map(z_owned_shm_mut_t *out_result,
                        const z_loaned_shm_provider_t *provider,
                        struct z_allocated_chunk_t allocated_chunk,
                        size_t len);
#endif
/**
 * Creates a new SHM Provider
 */
#if (defined(SHARED_MEMORY) && defined(UNSTABLE))
ZENOHC_API
void z_shm_provider_new(z_owned_shm_provider_t *this_,
                        z_protocol_id_t id,
                        struct zc_context_t context,
                        struct zc_shm_provider_backend_callbacks_t callbacks);
#endif
/**
 * Constructs SHM Provider in its gravestone value.
 */
#if (defined(SHARED_MEMORY) && defined(UNSTABLE))
ZENOHC_API void z_shm_provider_null(z_owned_shm_provider_t *this_);
#endif
/**
 * Creates a new threadsafe SHM Provider
 */
#if (defined(SHARED_MEMORY) && defined(UNSTABLE))
ZENOHC_API
void z_shm_provider_threadsafe_new(z_owned_shm_provider_t *this_,
                                   z_protocol_id_t id,
                                   struct zc_threadsafe_context_t context,
                                   struct zc_shm_provider_backend_callbacks_t callbacks);
#endif
/**
 * Mutably borrows ZShm slice as borrowed ZShmMut slice
 */
#if (defined(SHARED_MEMORY) && defined(UNSTABLE))
ZENOHC_API z_loaned_shm_mut_t *z_shm_try_mut(z_owned_shm_t *this_);
#endif
/**
 * Tries to reborrow mutably-borrowed ZShm slice as borrowed ZShmMut slice
 */
#if (defined(SHARED_MEMORY) && defined(UNSTABLE))
ZENOHC_API z_loaned_shm_mut_t *z_shm_try_reloan_mut(z_loaned_shm_t *this_);
#endif
/**
 * Puts current thread to sleep for specified amount of milliseconds.
 */
ZENOHC_API int8_t z_sleep_ms(size_t time);
/**
 * Puts current thread to sleep for specified amount of seconds.
 */
ZENOHC_API int8_t z_sleep_s(size_t time);
/**
 * Puts current thread to sleep for specified amount of microseconds.
 */
ZENOHC_API int8_t z_sleep_us(size_t time);
/**
 * @return ``true`` if slice is not empty, ``false`` otherwise.
 */
ZENOHC_API bool z_slice_check(const struct z_owned_slice_t *this_);
/**
 * Constructs an owned copy of a slice.
 */
ZENOHC_API void z_slice_clone(struct z_owned_slice_t *dst, const struct z_loaned_slice_t *this_);
/**
 * @return the pointer to the slice data.
 */
ZENOHC_API const uint8_t *z_slice_data(const struct z_loaned_slice_t *this_);
/**
 * Frees the memory and invalidates the slice.
 */
ZENOHC_API void z_slice_drop(struct z_owned_slice_t *this_);
/**
 * Constructs an empty `z_owned_slice_t`.
 */
ZENOHC_API void z_slice_empty(struct z_owned_slice_t *this_);
/**
 * Copies a string into `z_owned_slice_t` using `strlen` (this should therefore not be used with untrusted inputs).
 *
 * @return -1 if `str == NULL` (and creates an empty slice), 0 otherwise.
 */
ZENOHC_API
z_error_t z_slice_from_str(struct z_owned_slice_t *this_,
                           const char *str);
/**
 * @return ``true`` if slice is empty, ``false`` otherwise.
 */
ZENOHC_API bool z_slice_is_empty(const struct z_loaned_slice_t *this_);
/**
 * @return the length of the slice.
 */
ZENOHC_API size_t z_slice_len(const struct z_loaned_slice_t *this_);
/**
 * Borrows slice.
 */
ZENOHC_API const struct z_loaned_slice_t *z_slice_loan(const struct z_owned_slice_t *this_);
/**
 * Constructs an empty `z_owned_slice_t`.
 */
ZENOHC_API void z_slice_null(struct z_owned_slice_t *this_);
/**
 * Constructs a slice by copying a `len` bytes long sequence starting at `start`.
 *
 * @return -1 if `start == NULL` and `len > 0` (creating an empty slice), 0 otherwise.
 */
ZENOHC_API z_error_t z_slice_wrap(struct z_owned_slice_t *this_, const uint8_t *start, size_t len);
/**
 * Returns ``true`` if source info is valid, ``false`` if it is in gravestone state.
 */
ZENOHC_API bool z_source_info_check(const struct z_owned_source_info_t *this_);
/**
 * Frees the memory and invalidates the source info, resetting it to a gravestone state.
 */
ZENOHC_API void z_source_info_drop(struct z_owned_source_info_t *this_);
/**
 * Returns the source_id of the source info.
 */
ZENOHC_API struct z_entity_global_id_t z_source_info_id(const struct z_loaned_source_info_t *this_);
/**
 * Borrows source info.
 */
ZENOHC_API
const struct z_loaned_source_info_t *z_source_info_loan(const struct z_owned_source_info_t *this_);
/**
 * Create source info
 */
ZENOHC_API
z_error_t z_source_info_new(struct z_owned_source_info_t *this_,
                            const struct z_entity_global_id_t *source_id,
                            uint64_t source_sn);
/**
 * Constructs source info in its gravestone state.
 */
ZENOHC_API void z_source_info_null(struct z_owned_source_info_t *this_);
/**
 * Returns the source_sn of the source info.
 */
ZENOHC_API uint64_t z_source_info_sn(const struct z_loaned_source_info_t *this_);
/**
 * @return ``true`` if the string array is valid, ``false`` if it is in a gravestone state.
 */
ZENOHC_API bool z_string_array_check(const struct z_owned_string_array_t *this_);
/**
 * Destroys the string array, resetting it to its gravestone value.
 */
ZENOHC_API void z_string_array_drop(struct z_owned_string_array_t *this_);
/**
 * @return the value at the position of index in the string array.
 *
 * Will return `NULL` if the index is out of bounds.
 */
ZENOHC_API
const struct z_loaned_string_t *z_string_array_get(const struct z_loaned_string_array_t *this_,
                                                   size_t index);
/**
 * @return ``true`` if the array is empty, ``false`` otherwise.
 */
ZENOHC_API bool z_string_array_is_empty(const struct z_loaned_string_array_t *this_);
/**
 * @return number of elements in the array.
 */
ZENOHC_API size_t z_string_array_len(const struct z_loaned_string_array_t *this_);
/**
 * Borrows string array.
 */
ZENOHC_API
const struct z_loaned_string_array_t *z_string_array_loan(const struct z_owned_string_array_t *this_);
/**
 * Mutably borrows string array.
 */
ZENOHC_API
struct z_loaned_string_array_t *z_string_array_loan_mut(struct z_owned_string_array_t *this_);
/**
 * Constructs a new empty string array.
 */
ZENOHC_API void z_string_array_new(struct z_owned_string_array_t *this_);
/**
 * Constructs string array in its gravestone state.
 */
ZENOHC_API void z_string_array_null(struct z_owned_string_array_t *this_);
/**
 * Appends specified value to the end of the string array by alias.
 *
 * @return the new length of the array.
 */
ZENOHC_API
size_t z_string_array_push_by_alias(struct z_loaned_string_array_t *this_,
                                    const struct z_loaned_string_t *value);
/**
 * Appends specified value to the end of the string array by copying.
 *
 * @return the new length of the array.
 */
ZENOHC_API
size_t z_string_array_push_by_copy(struct z_loaned_string_array_t *this_,
                                   const struct z_loaned_string_t *value);
ZENOHC_API const struct z_loaned_slice_t *z_string_as_slice(const struct z_loaned_string_t *this_);
/**
 * @return ``true`` if `this_` is a valid string, ``false`` if it is in gravestone state.
 */
ZENOHC_API bool z_string_check(const struct z_owned_string_t *this_);
/**
 * Constructs an owned copy of a string.
 */
ZENOHC_API void z_string_clone(struct z_owned_string_t *dst, const struct z_loaned_string_t *this_);
/**
 * @return the pointer of the string data.
 */
ZENOHC_API const char *z_string_data(const struct z_loaned_string_t *this_);
/**
 * Frees memory and invalidates `z_owned_string_t`, putting it in gravestone state.
 */
ZENOHC_API void z_string_drop(struct z_owned_string_t *this_);
/**
 * Constructs an empty owned string.
 */
ZENOHC_API void z_string_empty(struct z_owned_string_t *this_);
/**
 * Constructs an owned string by copying `str` into it (including terminating 0), using `strlen` (this should therefore not be used with untrusted inputs).
 *
 * @return -1 if `str == NULL` (and creates a string in a gravestone state), 0 otherwise.
 */
ZENOHC_API
z_error_t z_string_from_str(struct z_owned_string_t *this_,
                            const char *str);
/**
 * Constructs an owned string by copying a `str` substring of length `len`.
 *
 * @return -1 if `str == NULL` and `len > 0` (and creates a string in a gravestone state), 0 otherwise.
 */
ZENOHC_API
z_error_t z_string_from_substr(struct z_owned_string_t *this_,
                               const char *str,
                               size_t len);
/**
 * @return ``true`` if string is empty, ``false`` otherwise.
 */
ZENOHC_API bool z_string_is_empty(const struct z_loaned_string_t *this_);
/**
 * @return the length of the string (without terminating 0 character).
 */
ZENOHC_API size_t z_string_len(const struct z_loaned_string_t *this_);
/**
 * Borrows string.
 */
ZENOHC_API const struct z_loaned_string_t *z_string_loan(const struct z_owned_string_t *this_);
/**
 * Constructs owned string in a gravestone state.
 */
ZENOHC_API void z_string_null(struct z_owned_string_t *this_);
/**
 * Returns ``true`` if subscriber is valid, ``false`` otherwise.
 */
ZENOHC_API bool z_subscriber_check(const struct z_owned_subscriber_t *this_);
/**
 * Drops subscriber and resets it to its gravestone state. Also attempts to undeclare it.
 */
ZENOHC_API void z_subscriber_drop(struct z_owned_subscriber_t *this_);
/**
 * Returns the key expression of the subscriber.
 */
ZENOHC_API
const struct z_loaned_keyexpr_t *z_subscriber_keyexpr(const struct z_loaned_subscriber_t *subscriber);
/**
 * Borrows subscriber.
 */
ZENOHC_API
const struct z_loaned_subscriber_t *z_subscriber_loan(const struct z_owned_subscriber_t *this_);
/**
 * Constructs a subscriber in a gravestone state.
 */
ZENOHC_API void z_subscriber_null(struct z_owned_subscriber_t *this_);
/**
 * Constructs the default value for `z_subscriber_options_t`.
 */
ZENOHC_API void z_subscriber_options_default(struct z_subscriber_options_t *this_);
/**
 * Returns ``true`` if task is valid, ``false`` otherwise.
 */
ZENOHC_API bool z_task_check(const struct z_owned_task_t *this_);
/**
 * Detaches the task and releases all allocated resources.
 */
ZENOHC_API void z_task_detach(struct z_owned_task_t *this_);
/**
 * Constructs a new task.
 *
 * @param this_: An uninitialized memory location where task will be constructed.
 * @param _attr: Attributes of the task (currently unused).
 * @param fun: Function to be executed by the task.
 * @param arg: Argument that will be passed to the function `fun`.
 */
ZENOHC_API
z_error_t z_task_init(struct z_owned_task_t *this_,
                      const struct z_task_attr_t *_attr,
                      void (*fun)(void *arg),
                      void *arg);
/**
 * Joins the task and releases all allocated resources
 */
ZENOHC_API z_error_t z_task_join(struct z_owned_task_t *this_);
/**
 * Constructs task in a gravestone state.
 */
ZENOHC_API void z_task_null(struct z_owned_task_t *this_);
/**
 * Get number of milliseconds passed since creation of `time`.
 */
ZENOHC_API uint64_t z_time_elapsed_ms(const struct z_time_t *time);
/**
 * Get number of seconds passed since creation of `time`.
 */
ZENOHC_API uint64_t z_time_elapsed_s(const struct z_time_t *time);
/**
 * Get number of microseconds passed since creation of `time`.
 */
ZENOHC_API uint64_t z_time_elapsed_us(const struct z_time_t *time);
/**
 * Initialize clock with current time instant.
 */
ZENOHC_API struct z_time_t z_time_now(void);
/**
 * Converts current system time into null-terminated human readable string and writes it to the `buf`.
 *
 * @param buf: A buffer where the string will be writtent
 * @param len: Maximum number of characters to write (including terminating 0). The string will be truncated
 * if it is longer than `len`.
 */
ZENOHC_API
const char *z_time_now_as_str(const char *buf,
                              size_t len);
/**
 * Returns id associated with this timestamp.
 */
ZENOHC_API struct z_id_t z_timestamp_id(const struct z_timestamp_t *this_);
/**
 * Create uhlc timestamp from session id.
 */
ZENOHC_API
z_error_t z_timestamp_new(struct z_timestamp_t *this_,
                          const struct z_loaned_session_t *session);
/**
 * Returns NPT64 time associated with this timestamp.
 */
ZENOHC_API uint64_t z_timestamp_ntp64_time(const struct z_timestamp_t *this_);
/**
 * Undeclares the key expression generated by a call to `z_declare_keyexpr()`.
 * The key expression is consumed.
 * @return 0 in case of success, negative error code otherwise.
 */
ZENOHC_API
z_error_t z_undeclare_keyexpr(struct z_owned_keyexpr_t *this_,
                              const struct z_loaned_session_t *session);
/**
 * Undeclares the given publisher, droping and invalidating it.
 *
 * @return 0 in case of success, negative error code otherwise.
 */
ZENOHC_API z_error_t z_undeclare_publisher(struct z_owned_publisher_t *this_);
/**
 * Undeclares a `z_owned_queryable_t` and drops it.
 *
 * Returns 0 in case of success, negative error code otherwise.
 */
ZENOHC_API z_error_t z_undeclare_queryable(struct z_owned_queryable_t *this_);
/**
 * Undeclares subscriber and drops subscriber.
 *
 * @return 0 in case of success, negative error code otherwise.
 */
ZENOHC_API z_error_t z_undeclare_subscriber(struct z_owned_subscriber_t *this_);
/**
 * Returns ``true`` if `keyexpr` is valid, ``false`` if it is in gravestone state.
 */
ZENOHC_API bool z_view_keyexpr_check(const struct z_view_keyexpr_t *this_);
/**
 * Constructs a `z_view_keyexpr_t` by aliasing a string.
 * @return 0 in case of success, negative error code in case of failure (for example if expr is not a valid key expression or if it is
 * not in canon form.
 * `expr` must outlive the constucted key expression.
 */
ZENOHC_API
z_error_t z_view_keyexpr_from_str(struct z_view_keyexpr_t *this_,
                                  const char *expr);
/**
 * Constructs a `z_view_keyexpr_t` by aliasing a string.
 * The string is canonized in-place before being passed to keyexpr, possibly shortening it by modifying `len`.
 * May SEGFAULT if `expr` is NULL or lies in read-only memory (as values initialized with string litterals do).
 * `expr` must outlive the constucted key expression.
 */
ZENOHC_API
z_error_t z_view_keyexpr_from_str_autocanonize(struct z_view_keyexpr_t *this_,
                                               char *expr);
/**
 * Constructs a `z_view_keyexpr_t` by aliasing a string without checking any of `z_view_keyexpr_t`'s assertions:
 *
 *  - `s` MUST be valid UTF8.
 *  - `s` MUST follow the Key Expression specification, i.e.:
 *   - MUST NOT contain `//`, MUST NOT start nor end with `/`, MUST NOT contain any of the characters `?#$`.
 *   - any instance of `**` may only be lead or followed by `/`.
 *   - the key expression must have canon form.
 *
 * `s` must outlive constructed key expression.
 */
ZENOHC_API
void z_view_keyexpr_from_str_unchecked(struct z_view_keyexpr_t *this_,
                                       const char *s);
/**
 * Constructs a `z_view_keyexpr_t` by aliasing a substring.
 * `expr` must outlive the constucted key expression.
 *
 * @param this_: An uninitialized location in memory where key expression will be constructed.
 * @param expr: A buffer with length >= `len`.
 * @param len: Number of characters from `expr` to consider.
 * @return 0 in case of success, negative error code otherwise.
 */
ZENOHC_API
z_error_t z_view_keyexpr_from_substr(struct z_view_keyexpr_t *this_,
                                     const char *expr,
                                     size_t len);
/**
 * Constructs a `z_view_keyexpr_t` by aliasing a substring.
 * May SEGFAULT if `start` is NULL or lies in read-only memory (as values initialized with string litterals do).
 * `expr` must outlive the constucted key expression.
 *
 * @param this_: An uninitialized location in memory where key expression will be constructed
 * @param expr: A buffer of with length >= `len`.
 * @param len: Number of characters from `expr` to consider. Will be modified to be equal to canonized key expression length.
 * @return 0 in case of success, negative error code otherwise.
 */
ZENOHC_API
z_error_t z_view_keyexpr_from_substr_autocanonize(struct z_view_keyexpr_t *this_,
                                                  char *start,
                                                  size_t *len);
/**
 * Constructs a `z_view_keyexpr_t` by aliasing a substring without checking any of `z_view_keyexpr_t`'s assertions:
 *
 * - `start` MUST be valid UTF8.
 * - `start` MUST follow the Key Expression specification, i.e.:
 *  - MUST NOT contain ``//``, MUST NOT start nor end with ``/``, MUST NOT contain any of the characters ``?#$``.
 *  - any instance of ``**`` may only be lead or followed by ``/``.
 *  - the key expression must have canon form.
 *
 * `start` must outlive constructed key expression.
 */
ZENOHC_API
void z_view_keyexpr_from_substr_unchecked(struct z_view_keyexpr_t *this_,
                                          const char *start,
                                          size_t len);
/**
 * Borrows `z_view_keyexpr_t`.
 */
ZENOHC_API
const struct z_loaned_keyexpr_t *z_view_keyexpr_loan(const struct z_view_keyexpr_t *this_);
/**
 * Constructs a view key expression in a gravestone state.
 */
ZENOHC_API void z_view_keyexpr_null(struct z_view_keyexpr_t *this_);
/**
 * @return ``true`` if the slice is not empty, ``false`` otherwise.
 */
ZENOHC_API bool z_view_slice_check(const struct z_view_slice_t *this_);
/**
 * Constructs an empty view slice.
 */
ZENOHC_API void z_view_slice_empty(struct z_view_slice_t *this_);
/**
 * Constructs a view of `str` using `strlen` (this should therefore not be used with untrusted inputs).
 *
 * @return -1 if `str == NULL` (and creates an empty view slice), 0 otherwise.
 */
ZENOHC_API
z_error_t z_view_slice_from_str(struct z_view_slice_t *this_,
                                const char *str);
/**
 * Borrows view slice.
 */
ZENOHC_API const struct z_loaned_slice_t *z_view_slice_loan(const struct z_view_slice_t *this_);
/**
 * Constructs an empty view slice.
 */
ZENOHC_API void z_view_slice_null(struct z_view_slice_t *this_);
/**
 * Constructs a `len` bytes long view starting at `start`.
 *
 * @return -1 if `start == NULL` and `len > 0` (and creates an empty view slice), 0 otherwise.
 */
ZENOHC_API
z_error_t z_view_slice_wrap(struct z_view_slice_t *this_,
                            const uint8_t *start,
                            size_t len);
/**
 * @return ``true`` if view string is valid, ``false`` if it is in a gravestone state.
 */
ZENOHC_API bool z_view_string_check(const struct z_view_string_t *this_);
/**
 * Constructs an empty view string.
 */
ZENOHC_API void z_view_string_empty(struct z_view_string_t *this_);
/**
 * Constructs a view string to a specified substring of length `len`.
 *
 * @return -1 if `str == NULL` and `len > 0` (and creates a string in a gravestone state), 0 otherwise.
 */
ZENOHC_API
z_error_t z_view_string_from_substr(struct z_view_string_t *this_,
                                    const char *str,
                                    size_t len);
/**
 * Borrows view string.
 */
ZENOHC_API const struct z_loaned_string_t *z_view_string_loan(const struct z_view_string_t *this_);
/**
 * Constructs view string in a gravestone state.
 */
ZENOHC_API void z_view_string_null(struct z_view_string_t *this_);
/**
 * Constructs a view string of `str`, using `strlen` (this should therefore not be used with untrusted inputs).
 *
 * @return -1 if `str == NULL` (and creates a string in a gravestone state), 0 otherwise.
 */
ZENOHC_API
z_error_t z_view_string_wrap(struct z_view_string_t *this_,
                             const char *str);
/**
 * Constructs a non-owned non-null-terminated string from the kind of zenoh entity.
 *
 * The string has static storage (i.e. valid until the end of the program).
 * @param whatami: A whatami bitmask of zenoh entity kind.
 * @param str_out: An uninitialized memory location where strring will be constructed.
 * @param len: Maximum number of bytes that can be written to the `buf`.
 *
 * @return 0 if successful, negative error values if whatami contains an invalid bitmask.
 */
ZENOHC_API
z_error_t z_whatami_to_view_string(enum z_whatami_t whatami,
                                   struct z_view_string_t *str_out);
/**
<<<<<<< HEAD
 * Calls the closure. Calling an uninitialized closure is a no-op.
 */
#if defined(UNSTABLE)
ZENOHC_API
void zc_closure_matching_status_call(const struct zc_loaned_closure_matching_status_t *closure,
                                     const struct zc_matching_status_t *mathing_status);
#endif
/**
 * Returns ``true`` if closure is valid, ``false`` if it is in gravestone state.
 */
#if defined(UNSTABLE)
ZENOHC_API
bool zc_closure_matching_status_check(const struct zc_owned_closure_matching_status_t *this_);
#endif
/**
 * Drops the closure, resetting it to its gravestone state. Droping an uninitialized closure is a no-op.
 */
#if defined(UNSTABLE)
ZENOHC_API
void zc_closure_matching_status_drop(struct zc_owned_closure_matching_status_t *closure);
#endif
/**
 * Borrows closure.
 */
#if defined(UNSTABLE)
ZENOHC_API
const struct zc_loaned_closure_matching_status_t *zc_closure_matching_status_loan(const struct zc_owned_closure_matching_status_t *closure);
#endif
/**
 * Constructs a null value of 'zc_owned_closure_matching_status_t' type
 */
#if defined(UNSTABLE)
ZENOHC_API void zc_closure_matching_status_null(struct zc_owned_closure_matching_status_t *this_);
#endif
=======
 * Constructs a configuration by parsing a file path stored in ZENOH_CONFIG environmental variable.
 *
 * Returns 0 in case of success, negative error code otherwise.
 */
ZENOHC_API z_error_t zc_config_from_env(struct z_owned_config_t *this_);
>>>>>>> b3ca9b6e
/**
 * Constructs a configuration by parsing a file at `path`. Currently supported format is JSON5, a superset of JSON.
 *
 * Returns 0 in case of success, negative error code otherwise.
 */
ZENOHC_API
z_error_t zc_config_from_file(struct z_owned_config_t *this_,
                              const char *path);
/**
 * Reads a configuration from a JSON-serialized string, such as '{mode:"client",connect:{endpoints:["tcp/127.0.0.1:7447"]}}'.
 *
 * Returns 0 in case of success, negative error code otherwise.
 */
ZENOHC_API
z_error_t zc_config_from_str(struct z_owned_config_t *this_,
                             const char *s);
/**
 * Gets the property with the given path key from the configuration, and constructs and owned string from it.
 */
ZENOHC_API
z_error_t zc_config_get_from_str(const struct z_loaned_config_t *this_,
                                 const char *key,
                                 struct z_owned_string_t *out_value_string);
/**
 * Gets the property with the given path key from the configuration, and constructs and owned string from it.
 */
ZENOHC_API
z_error_t zc_config_get_from_substr(const struct z_loaned_config_t *this_,
                                    const char *key,
                                    size_t key_len,
                                    struct z_owned_string_t *out_value_string);
/**
 * Inserts a JSON-serialized `value` at the `key` position of the configuration.
 *
 * Returns 0 if successful, a negative error code otherwise.
 */
ZENOHC_API
z_error_t zc_config_insert_json(struct z_loaned_config_t *this_,
                                const char *key,
                                const char *value);
/**
 * Inserts a JSON-serialized `value` at the `key` position of the configuration.
 *
 * Returns 0 if successful, a negative error code otherwise.
 */
ZENOHC_API
z_error_t zc_config_insert_json_from_substr(struct z_loaned_config_t *this_,
                                            const char *key,
                                            size_t key_len,
                                            const char *value,
                                            size_t value_len);
/**
 * Constructs a json string representation of the `config`, such as '{"mode":"client","connect":{"endpoints":["tcp/127.0.0.1:7447"]}}'.
 *
 * Returns 0 in case of success, negative error code otherwise.
 */
ZENOHC_API
z_error_t zc_config_to_string(const struct z_loaned_config_t *config,
                              struct z_owned_string_t *out_config_string);
/**
 * Initialises the zenoh runtime logger.
 *
 * Note that unless you built zenoh-c with the `logger-autoinit` feature disabled,
 * this will be performed automatically by `z_open` and `z_scout`.
 */
ZENOHC_API void zc_init_logger(void);
/**
 * Constructs default value for `zc_liveliness_declaration_options_t`.
 */
ZENOHC_API
void zc_liveliness_declaration_options_default(struct zc_liveliness_declaration_options_t *this_);
/**
 * Declares a subscriber on liveliness tokens that intersect `key_expr`.
 *
 * @param this_: An uninitialized memory location where subscriber will be constructed.
 * @param session: The Zenoh session.
 * @param key_expr: The key expression to subscribe to.
 * @param callback: The callback function that will be called each time a liveliness token status is changed.
 * @param _options: The options to be passed to the liveliness subscriber declaration.
 *
 * @return 0 in case of success, negative error values otherwise.
 */
ZENOHC_API
z_error_t zc_liveliness_declare_subscriber(struct z_owned_subscriber_t *this_,
                                           const struct z_loaned_session_t *session,
                                           const struct z_loaned_keyexpr_t *key_expr,
                                           struct z_owned_closure_sample_t *callback,
                                           struct zc_liveliness_subscriber_options_t *_options);
/**
 * Constructs and declares a liveliness token on the network.
 *
 * Liveliness token subscribers on an intersecting key expression will receive a PUT sample when connectivity
 * is achieved, and a DELETE sample if it's lost.
 *
 * @param this_: An uninitialized memory location where liveliness token will be constructed.
 * @param session: A Zenos session to declare the liveliness token.
 * @param key_expr: A keyexpr to declare a liveliess token for.
 * @param _options: Liveliness token declaration properties.
 */
ZENOHC_API
z_error_t zc_liveliness_declare_token(struct zc_owned_liveliness_token_t *this_,
                                      const struct z_loaned_session_t *session,
                                      const struct z_loaned_keyexpr_t *key_expr,
                                      const struct zc_liveliness_declaration_options_t *_options);
/**
 * Queries liveliness tokens currently on the network with a key expression intersecting with `key_expr`.
 *
 * @param session: The Zenoh session.
 * @param key_expr: The key expression to query liveliness tokens for.
 * @param callback: The callback function that will be called for each received reply.
 * @param options: Additional options for the liveliness get operation.
 */
ZENOHC_API
z_error_t zc_liveliness_get(const struct z_loaned_session_t *session,
                            const struct z_loaned_keyexpr_t *key_expr,
                            struct z_owned_closure_reply_t *callback,
                            struct zc_liveliness_get_options_t *options);
/**
 * Constructs default value `zc_liveliness_get_options_t`.
 */
ZENOHC_API void zc_liveliness_get_options_default(struct zc_liveliness_get_options_t *this_);
/**
 * Constucts default value for `zc_liveliness_declare_subscriber_options_t`.
 */
ZENOHC_API
void zc_liveliness_subscriber_options_default(struct zc_liveliness_subscriber_options_t *this_);
/**
 * Returns ``true`` if liveliness token is valid, ``false`` otherwise.
 */
ZENOHC_API bool zc_liveliness_token_check(const struct zc_owned_liveliness_token_t *this_);
/**
 * Undeclares liveliness token, frees memory and resets it to a gravestone state.
 */
ZENOHC_API void zc_liveliness_token_drop(struct zc_owned_liveliness_token_t *this_);
/**
 * Borrows token.
 */
ZENOHC_API
const struct zc_loaned_liveliness_token_t *zc_liveliness_token_loan(const struct zc_owned_liveliness_token_t *this_);
/**
 * Constructs liveliness token in its gravestone state.
 */
ZENOHC_API void zc_liveliness_token_null(struct zc_owned_liveliness_token_t *this_);
/**
 * Destroys a liveliness token, notifying subscribers of its destruction.
 */
ZENOHC_API z_error_t zc_liveliness_undeclare_token(struct zc_owned_liveliness_token_t *this_);
/**
 * Returns default value of `zc_locality_t`
 */
#if defined(UNSTABLE)
ZENOHC_API enum zc_locality_t zc_locality_default(void);
#endif
/**
 * Constructs matching listener, registering a callback for notifying subscribers matching with a given publisher.
 *
 * @param this_: An unitilized memory location where matching listener will be constructed. The matching listener will be automatically dropped when publisher is dropped.
 * @publisher: A publisher to associate with matching listener.
 * @callback: A closure that will be called every time the matching status of the publisher changes (If last subscriber, disconnects or when the first subscriber connects).
 *
 * @return 0 in case of success, negative error code otherwise.
 */
#if defined(UNSTABLE)
ZENOHC_API
z_error_t zc_publisher_matching_listener_callback(struct zc_owned_matching_listener_t *this_,
                                                  const struct z_loaned_publisher_t *publisher,
                                                  struct zc_owned_closure_matching_status_t *callback);
#endif
/**
 * Undeclares the given matching listener, droping and invalidating it.
 *
 * @return 0 in case of success, negative error code otherwise.
 */
#if defined(UNSTABLE)
ZENOHC_API
z_error_t zc_publisher_matching_listener_undeclare(struct zc_owned_matching_listener_t *this_);
#endif
/**
 * Returns the default value of #zc_reply_keyexpr_t.
 */
#if defined(UNSTABLE)
ZENOHC_API enum zc_reply_keyexpr_t zc_reply_keyexpr_default(void);
#endif
#if (defined(SHARED_MEMORY) && defined(UNSTABLE))
ZENOHC_API
z_error_t zc_shm_client_list_add_client(z_protocol_id_t id,
                                        z_owned_shm_client_t *client,
                                        zc_loaned_shm_client_list_t *list);
#endif
/**
 * Returns ``true`` if `this` is valid.
 */
#if (defined(SHARED_MEMORY) && defined(UNSTABLE))
ZENOHC_API bool zc_shm_client_list_check(const zc_owned_shm_client_list_t *this_);
#endif
/**
 * Deletes list of SHM Clients
 */
#if (defined(SHARED_MEMORY) && defined(UNSTABLE))
ZENOHC_API void zc_shm_client_list_drop(zc_owned_shm_client_list_t *this_);
#endif
/**
 * Borrows list of SHM Clients
 */
#if (defined(SHARED_MEMORY) && defined(UNSTABLE))
ZENOHC_API
const zc_loaned_shm_client_list_t *zc_shm_client_list_loan(const zc_owned_shm_client_list_t *this_);
#endif
/**
 * Mutably borrows list of SHM Clients
 */
#if (defined(SHARED_MEMORY) && defined(UNSTABLE))
ZENOHC_API
zc_loaned_shm_client_list_t *zc_shm_client_list_loan_mut(zc_owned_shm_client_list_t *this_);
#endif
/**
 * Creates a new empty list of SHM Clients
 */
#if (defined(SHARED_MEMORY) && defined(UNSTABLE))
ZENOHC_API z_error_t zc_shm_client_list_new(zc_owned_shm_client_list_t *this_);
#endif
/**
 * Constructs SHM client list in its gravestone value.
 */
#if (defined(SHARED_MEMORY) && defined(UNSTABLE))
ZENOHC_API void zc_shm_client_list_null(zc_owned_shm_client_list_t *this_);
#endif
/**
 * Constructs and declares a publication cache.
 *
 * @param this_: An uninitialized location in memory where publication cache will be constructed.
 * @param session: A Zenoh session.
 * @param key_expr: The key expression to publish to.
 * @param options: Additional options for the publication cache.
 *
 * @returns 0 in case of success, negative error code otherwise.
 */
ZENOHC_API
z_error_t ze_declare_publication_cache(struct ze_owned_publication_cache_t *this_,
                                       const struct z_loaned_session_t *session,
                                       const struct z_loaned_keyexpr_t *key_expr,
                                       struct ze_publication_cache_options_t *options);
/**
 * Constructs and declares a querying subscriber for a given key expression.
 *
 * @param this_: An uninitialized memory location where querying subscriber will be constructed.
 * @param session: A Zenoh session.
 * @param key_expr: A key expression to subscribe to.
 * @param callback: The callback function that will be called each time a data matching the subscribed expression is received.
 * @param options: Additional options for the querying subscriber.
 *
 * @return 0 in case of success, negative error code otherwise.
 */
ZENOHC_API
z_error_t ze_declare_querying_subscriber(struct ze_owned_querying_subscriber_t *this_,
                                         const struct z_loaned_session_t *session,
                                         const struct z_loaned_keyexpr_t *key_expr,
                                         struct z_owned_closure_sample_t *callback,
                                         struct ze_querying_subscriber_options_t *options);
/**
 * Returns ``true`` if publication cache is valid, ``false`` otherwise.
 */
ZENOHC_API bool ze_publication_cache_check(const struct ze_owned_publication_cache_t *this_);
/**
 * Drops publication cache. Also attempts to undeclare it.
 */
ZENOHC_API void ze_publication_cache_drop(struct ze_owned_publication_cache_t *this_);
/**
 * Constructs a publication cache in a gravestone state.
 */
ZENOHC_API void ze_publication_cache_null(struct ze_owned_publication_cache_t *this_);
/**
 * Constructs the default value for `ze_publication_cache_options_t`.
 */
ZENOHC_API void ze_publication_cache_options_default(struct ze_publication_cache_options_t *this_);
/**
 * Returns ``true`` if querying subscriber is valid, ``false`` otherwise.
 */
ZENOHC_API bool ze_querying_subscriber_check(const struct ze_owned_querying_subscriber_t *this_);
/**
 * Drops querying subscriber. Also attempts to undeclare it.
 */
ZENOHC_API void ze_querying_subscriber_drop(struct ze_owned_querying_subscriber_t *this_);
/**
 * Make querying subscriber perform an additional query on a specified selector.
 * The queried samples will be merged with the received publications and made available in the subscriber callback.
 * @return 0 in case of success, negative error code otherwise.
 */
ZENOHC_API
z_error_t ze_querying_subscriber_get(const struct ze_loaned_querying_subscriber_t *this_,
                                     const struct z_loaned_keyexpr_t *selector,
                                     const struct z_get_options_t *options);
/**
 * Borrows querying subscriber.
 */
ZENOHC_API
const struct ze_loaned_querying_subscriber_t *ze_querying_subscriber_loan(const struct ze_owned_querying_subscriber_t *this_);
/**
 * Constructs a querying subscriber in a gravestone state.
 */
ZENOHC_API void ze_querying_subscriber_null(struct ze_owned_querying_subscriber_t *this_);
/**
 * Constructs the default value for `ze_querying_subscriber_options_t`.
 */
ZENOHC_API
void ze_querying_subscriber_options_default(struct ze_querying_subscriber_options_t *this_);
/**
 * Undeclares and drops publication cache.
 * @return 0 in case of success, negative error code otherwise.
 */
ZENOHC_API z_error_t ze_undeclare_publication_cache(struct ze_owned_publication_cache_t *this_);
/**
 * Undeclares the given querying subscriber, drops it and resets to a gravestone state.
 *
 * @return 0 in case of success, negative error code otherwise.
 */
ZENOHC_API z_error_t ze_undeclare_querying_subscriber(struct ze_owned_querying_subscriber_t *this_);<|MERGE_RESOLUTION|>--- conflicted
+++ resolved
@@ -4028,7 +4028,6 @@
 z_error_t z_whatami_to_view_string(enum z_whatami_t whatami,
                                    struct z_view_string_t *str_out);
 /**
-<<<<<<< HEAD
  * Calls the closure. Calling an uninitialized closure is a no-op.
  */
 #if defined(UNSTABLE)
@@ -4063,13 +4062,14 @@
 #if defined(UNSTABLE)
 ZENOHC_API void zc_closure_matching_status_null(struct zc_owned_closure_matching_status_t *this_);
 #endif
-=======
+
+/**
  * Constructs a configuration by parsing a file path stored in ZENOH_CONFIG environmental variable.
  *
  * Returns 0 in case of success, negative error code otherwise.
  */
 ZENOHC_API z_error_t zc_config_from_env(struct z_owned_config_t *this_);
->>>>>>> b3ca9b6e
+
 /**
  * Constructs a configuration by parsing a file at `path`. Currently supported format is JSON5, a superset of JSON.
  *
