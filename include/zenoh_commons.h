--- conflicted
+++ resolved
@@ -338,7 +338,6 @@
   uint8_t _0[24];
 } z_loaned_bytes_reader_t;
 /**
-<<<<<<< HEAD
  * An owned ChunkAllocResult
  */
 typedef struct ALIGN(8) z_owned_chunk_alloc_result_t {
@@ -368,11 +367,7 @@
   void *data;
 } z_allocated_chunk_t;
 /**
- * Clock
- * Uses monotonic clock
-=======
  * Monotonic clock
->>>>>>> 71f766ed
  */
 typedef struct z_clock_t {
   uint64_t t;
@@ -1529,7 +1524,6 @@
  */
 ZENOHC_API int64_t z_bytes_reader_tell(struct z_loaned_bytes_reader_t *this_);
 /**
-<<<<<<< HEAD
  * Returns ``true`` if `this` is valid.
  */
 ZENOHC_API bool z_chunk_alloc_result_check(const struct z_owned_chunk_alloc_result_t *this_);
@@ -1553,10 +1547,9 @@
  * Constructs Chunk Alloc Result in its gravestone value.
  */
 ZENOHC_API void z_chunk_alloc_result_null(struct z_owned_chunk_alloc_result_t *this_);
-=======
+/**
  * Get number of milliseconds passed since creation of `time`.
  */
->>>>>>> 71f766ed
 ZENOHC_API uint64_t z_clock_elapsed_ms(const struct z_clock_t *time);
 /**
  * Get number of seconds passed since creation of `time`.
@@ -2097,11 +2090,6 @@
 void z_keyexpr_to_string(const struct z_loaned_keyexpr_t *this_,
                          struct z_owned_str_t *out_string);
 /**
- * Returns ``true`` if mutex is valid, ``false`` otherwise.
- */
-<<<<<<< HEAD
-ZENOHC_API void z_keyexpr_to_string(const struct z_loaned_keyexpr_t *ke, struct z_owned_str_t *s);
-/**
  * Returns ``true`` if `this` is valid.
  */
 ZENOHC_API bool z_memory_layout_check(const struct z_owned_memory_layout_t *this_);
@@ -2120,8 +2108,9 @@
  * Constructs Memory Layout in its gravestone value.
  */
 ZENOHC_API void z_memory_layout_null(struct z_owned_memory_layout_t *this_);
-=======
->>>>>>> 71f766ed
+/**
+ * Returns ``true`` if mutex is valid, ``false`` otherwise.
+ */
 ZENOHC_API bool z_mutex_check(const struct z_owned_mutex_t *this_);
 /**
  * Drops mutex and resets it to its gravestone state.
@@ -2598,7 +2587,6 @@
  */
 ZENOHC_API void z_session_null(struct z_owned_session_t *this_);
 /**
-<<<<<<< HEAD
  * Deletes SHM Client
  */
 ZENOHC_API void z_shared_memory_client_delete(struct z_owned_shared_memory_client_t *this_);
@@ -2813,10 +2801,9 @@
  * Tries to reborrow mutably-borrowed ZShm slice as borrowed ZShmMut slice
  */
 ZENOHC_API struct z_loaned_shm_mut_t *z_shm_try_loan_mut(struct z_loaned_shm_t *this_);
-=======
+/**
  * Puts current thread to sleep for specified amount of milliseconds.
  */
->>>>>>> 71f766ed
 ZENOHC_API int8_t z_sleep_ms(size_t time);
 /**
  * Puts current thread to sleep for specified amount of seconds.
