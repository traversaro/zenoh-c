//
// Copyright (c) 2024 ZettaScale Technology
//
// This program and the accompanying materials are made available under the
// terms of the Eclipse Public License 2.0 which is available at
// http://www.eclipse.org/legal/epl-2.0, or the Apache License, Version 2.0
// which is available at https://www.apache.org/licenses/LICENSE-2.0.
//
// SPDX-License-Identifier: EPL-2.0 OR Apache-2.0
//
// Contributors:
//   ZettaScale Zenoh Team, <zenoh@zettascale.tech>
//
// clang-format off
#ifdef DOCS
#define ALIGN(n)
#define ZENOHC_API
#endif
typedef enum z_congestion_control_t {
  /**
   * Messages are not dropped in case of congestion.
   */
  Z_CONGESTION_CONTROL_BLOCK,
  /**
   * Messages are dropped in case of congestion.
   */
  Z_CONGESTION_CONTROL_DROP,
} z_congestion_control_t;
/**
 * Consolidation mode values.
 */
typedef enum z_consolidation_mode_t {
  /**
   * Let Zenoh decide the best consolidation mode depending on the query selector.
   * If the selector contains time range properties, consolidation mode `NONE` is used.
   * Otherwise the `LATEST` consolidation mode is used.
   */
  Z_CONSOLIDATION_MODE_AUTO = -1,
  /**
   *  No consolidation is applied. Replies may come in any order and any number.
   */
  Z_CONSOLIDATION_MODE_NONE = 0,
  /**
   * It guarantees that any reply for a given key expression will be monotonic in time
   * w.r.t. the previous received replies for the same key expression. I.e., for the same key expression multiple
   * replies may be received. It is guaranteed that two replies received at t1 and t2 will have timestamp
   * ts2 > ts1. It optimizes latency.
   */
  Z_CONSOLIDATION_MODE_MONOTONIC = 1,
  /**
   * It guarantees unicity of replies for the same key expression.
   * It optimizes bandwidth.
   */
  Z_CONSOLIDATION_MODE_LATEST = 2,
} z_consolidation_mode_t;
/**
 * @warning This API has been marked as unstable: it works as advertised, but it may be changed in a future release.
 * @brief Intersection level of 2 key expressions.
 */
#if defined(UNSTABLE)
typedef enum z_keyexpr_intersection_level_t {
  /**
   * 2 key expressions do not intersect.
   */
  Z_KEYEXPR_INTERSECTION_LEVEL_DISJOINT = 0,
  /**
   * 2 key expressions intersect, i.e. there exists at least one key expression that is included by both.
   */
  Z_KEYEXPR_INTERSECTION_LEVEL_INTERSECTS = 1,
  /**
   * First key expression is the superset of second one.
   */
  Z_KEYEXPR_INTERSECTION_LEVEL_INCLUDES = 2,
  /**
   * 2 key expressions are equal.
   */
  Z_KEYEXPR_INTERSECTION_LEVEL_EQUALS = 3,
} z_keyexpr_intersection_level_t;
#endif
/**
 * The priority of zenoh messages.
 */
typedef enum z_priority_t {
  /**
   * Priority for ``RealTime`` messages.
   */
  Z_PRIORITY_REAL_TIME = 1,
  /**
   * Highest priority for ``Interactive`` messages.
   */
  Z_PRIORITY_INTERACTIVE_HIGH = 2,
  /**
   * Lowest priority for ``Interactive`` messages.
   */
  Z_PRIORITY_INTERACTIVE_LOW = 3,
  /**
   * Highest priority for ``Data`` messages.
   */
  Z_PRIORITY_DATA_HIGH = 4,
  /**
   * Default priority for ``Data`` messages.
   */
  Z_PRIORITY_DATA = 5,
  /**
   * Lowest priority for ``Data`` messages.
   */
  Z_PRIORITY_DATA_LOW = 6,
  /**
   * Priority for ``Background traffic`` messages.
   */
  Z_PRIORITY_BACKGROUND = 7,
} z_priority_t;
/**
 * The Queryables that should be target of a `z_get()`.
 */
typedef enum z_query_target_t {
  /**
   * The nearest complete queryable if any else all matching queryables.
   */
  Z_QUERY_TARGET_BEST_MATCHING,
  /**
   * All matching queryables.
   */
  Z_QUERY_TARGET_ALL,
  /**
   * All complete queryables.
   */
  Z_QUERY_TARGET_ALL_COMPLETE,
} z_query_target_t;
/**
 * @warning This API has been marked as unstable: it works as advertised, but it may be changed in a future release.
 * @brief The publisher reliability.
 * @note Currently `reliability` does not trigger any data retransmission on the wire.
 * It is rather used as a marker on the wire and it may be used to select the best link available (e.g. TCP for reliable data and UDP for best effort data).
 */
#if defined(UNSTABLE)
typedef enum z_reliability_t {
  /**
   * Defines reliability as ``BEST_EFFORT``
   */
  Z_RELIABILITY_BEST_EFFORT,
  /**
   * Defines reliability as ``RELIABLE``
   */
  Z_RELIABILITY_RELIABLE,
} z_reliability_t;
#endif
typedef enum z_sample_kind_t {
  /**
   * The Sample was issued by a ``put`` operation.
   */
  Z_SAMPLE_KIND_PUT = 0,
  /**
   * The Sample was issued by a ``delete`` operation.
   */
  Z_SAMPLE_KIND_DELETE = 1,
} z_sample_kind_t;
typedef enum z_what_t {
  Z_WHAT_ROUTER = 1,
  Z_WHAT_PEER = 2,
  Z_WHAT_CLIENT = 4,
  Z_WHAT_ROUTER_PEER = (1 | 2),
  Z_WHAT_ROUTER_CLIENT = (1 | 4),
  Z_WHAT_PEER_CLIENT = (2 | 4),
  Z_WHAT_ROUTER_PEER_CLIENT = ((1 | 2) | 4),
} z_what_t;
typedef enum z_whatami_t {
  Z_WHATAMI_ROUTER = 1,
  Z_WHATAMI_PEER = 2,
  Z_WHATAMI_CLIENT = 4,
} z_whatami_t;
/**
 * The locality of samples to be received by subscribers or targeted by publishers.
 */
typedef enum zc_locality_t {
  /**
   * Any
   */
  ZC_LOCALITY_ANY = 0,
  /**
   * Only from local sessions.
   */
  ZC_LOCALITY_SESSION_LOCAL = 1,
  /**
   * Only from remote sessions.
   */
  ZC_LOCALITY_REMOTE = 2,
} zc_locality_t;
/**
 * Severity level of Zenoh log message.
 */
typedef enum zc_log_severity_t {
  /**
   * The `trace` level.
   *
   * Designates very low priority, often extremely verbose, information.
   */
  ZC_LOG_SEVERITY_TRACE = 0,
  /**
   * The "debug" level.
   *
   * Designates lower priority information.
   */
  ZC_LOG_SEVERITY_DEBUG = 1,
  /**
   * The "info" level.
   *
   * Designates useful information.
   */
  ZC_LOG_SEVERITY_INFO = 2,
  /**
   * The "warn" level.
   *
   * Designates hazardous situations.
   */
  ZC_LOG_SEVERITY_WARN = 3,
  /**
   * The "error" level.
   *
   * Designates very serious errors.
   */
  ZC_LOG_SEVERITY_ERROR = 4,
} zc_log_severity_t;
/**
 * @warning This API has been marked as unstable: it works as advertised, but it may be changed in a future release.
 * @brief Key expressions types to which Queryable should reply to.
 */
#if defined(UNSTABLE)
typedef enum zc_reply_keyexpr_t {
  /**
   * Replies to any key expression queries.
   */
  ZC_REPLY_KEYEXPR_ANY = 0,
  /**
   * Replies only to queries with intersecting key expressions.
   */
  ZC_REPLY_KEYEXPR_MATCHING_QUERY = 1,
} zc_reply_keyexpr_t;
#endif
typedef struct z_moved_alloc_layout_t {
  struct z_owned_alloc_layout_t _this;
} z_moved_alloc_layout_t;
typedef int8_t z_result_t;
typedef struct z_moved_bytes_t {
  struct z_owned_bytes_t _this;
} z_moved_bytes_t;
typedef struct z_moved_slice_t {
  struct z_owned_slice_t _this;
} z_moved_slice_t;
typedef struct z_moved_string_t {
  struct z_owned_string_t _this;
} z_moved_string_t;
/**
 * An iterator over slices of serialized data.
 */
typedef struct ALIGN(8) z_bytes_slice_iterator_t {
  uint8_t _0[24];
} z_bytes_slice_iterator_t;
typedef struct z_moved_shm_t {
  struct z_owned_shm_t _this;
} z_moved_shm_t;
typedef struct z_moved_shm_mut_t {
  struct z_owned_shm_mut_t _this;
} z_moved_shm_mut_t;
typedef struct z_moved_chunk_alloc_result_t {
  struct z_owned_chunk_alloc_result_t _this;
} z_moved_chunk_alloc_result_t;
/**
 * Monotonic clock
 */
typedef struct z_clock_t {
  uint64_t t;
  const void *t_base;
} z_clock_t;
typedef struct z_moved_session_t {
  struct z_owned_session_t _this;
} z_moved_session_t;
/**
 * Options passed to the `z_close()` function.
 */
typedef struct z_close_options_t {
  uint8_t _dummy;
} z_close_options_t;
/**
 * A closure is a structure that contains all the elements for stateful, memory-leak-free callbacks:
 *
 * Closures are not guaranteed not to be called concurrently.
 *
 * It is guaranteed that:
 *
 *   - `call` will never be called once `drop` has started.
 *   - `drop` will only be called **once**, and **after every** `call` has ended.
 *   - The two previous guarantees imply that `call` and `drop` are never called concurrently.
 */
typedef struct z_owned_closure_hello_t {
  /**
   * An optional pointer to a closure state.
   */
  void *context;
  /**
   * A closure body.
   */
  void (*call)(struct z_loaned_hello_t *hello, void *context);
  /**
   * An optional drop function that will be called when the closure is dropped.
   */
  void (*drop)(void *context);
} z_owned_closure_hello_t;
/**
 * Moved closure.
 */
typedef struct z_moved_closure_hello_t {
  struct z_owned_closure_hello_t _this;
} z_moved_closure_hello_t;
/**
 * A closure is a structure that contains all the elements for stateful, memory-leak-free callbacks:
 *
 * Closures are not guaranteed not to be called concurrently.
 *
 * It is guaranteed that:
 *   - `call` will never be called once `drop` has started.
 *   - `drop` will only be called **once**, and **after every** `call` has ended.
 *   - The two previous guarantees imply that `call` and `drop` are never called concurrently.
 */
typedef struct z_owned_closure_query_t {
  /**
   * An optional pointer to a context representing a closure state.
   */
  void *context;
  /**
   * A closure body.
   */
  void (*call)(struct z_loaned_query_t *reply, void *context);
  /**
   * An optional drop function that will be called when the closure is dropped.
   */
  void (*drop)(void *context);
} z_owned_closure_query_t;
/**
 * Moved closure.
 */
typedef struct z_moved_closure_query_t {
  struct z_owned_closure_query_t _this;
} z_moved_closure_query_t;
/**
 * A structure that contains all the elements for stateful, memory-leak-free callbacks.
 *
 * Closures are not guaranteed not to be called concurrently.
 *
 * It is guaranteed that:
 *   - `call` will never be called once `drop` has started.
 *   - `drop` will only be called **once**, and **after every** `call` has ended.
 *   - The two previous guarantees imply that `call` and `drop` are never called concurrently.
 */
typedef struct z_owned_closure_reply_t {
  /**
   * An optional pointer to a context representing a closure state.
   */
  void *context;
  /**
   * A closure body.
   */
  void (*call)(struct z_loaned_reply_t *reply, void *context);
  /**
   * An optional drop function that will be called when the closure is dropped.
   */
  void (*drop)(void *context);
} z_owned_closure_reply_t;
/**
 * Moved closure.
 */
typedef struct z_moved_closure_reply_t {
  struct z_owned_closure_reply_t _this;
} z_moved_closure_reply_t;
/**
 * A closure is a structure that contains all the elements for stateful, memory-leak-free callbacks.
 *
 * Closures are not guaranteed not to be called concurrently.
 *
 * It is guaranteed that:
 *   - `call` will never be called once `drop` has started.
 *   - `drop` will only be called **once**, and **after every** `call` has ended.
 *   - The two previous guarantees imply that `call` and `drop` are never called concurrently.
 */
typedef struct z_owned_closure_sample_t {
  /**
   * An optional pointer to a context representing a closure state.
   */
  void *context;
  /**
   * A closure body.
   */
  void (*call)(struct z_loaned_sample_t *sample, void *context);
  /**
   * An optional drop function that will be called when the closure is dropped.
   */
  void (*drop)(void *context);
} z_owned_closure_sample_t;
/**
 * Moved closure.
 */
typedef struct z_moved_closure_sample_t {
  struct z_owned_closure_sample_t _this;
} z_moved_closure_sample_t;
/**
 * @warning This API has been marked as unstable: it works as advertised, but it may be changed in a future release.
 * @brief A closure is a structure that contains all the elements for stateful, memory-leak-free callbacks:
 *
 * Closures are not guaranteed not to be called concurrently.
 *
 * It is guaranteed that:
 *   - `call` will never be called once `drop` has started.
 *   - `drop` will only be called **once**, and **after every** `call` has ended.
 *   - The two previous guarantees imply that `call` and `drop` are never called concurrently.
 */
#if defined(UNSTABLE)
typedef struct z_owned_closure_zid_t {
  /**
   * An optional pointer to a closure state.
   */
  void *context;
  /**
   * A callback function.
   */
  void (*call)(const struct z_id_t *z_id, void *context);
  /**
   * An optional function that will be called upon closure drop.
   */
  void (*drop)(void *context);
} z_owned_closure_zid_t;
#endif
/**
 * @warning This API has been marked as unstable: it works as advertised, but it may be changed in a future release.
 * @brief Moved closure.
 */
#if defined(UNSTABLE)
typedef struct z_moved_closure_zid_t {
  struct z_owned_closure_zid_t _this;
} z_moved_closure_zid_t;
#endif
typedef struct z_moved_condvar_t {
  struct z_owned_condvar_t _this;
} z_moved_condvar_t;
typedef struct z_moved_config_t {
  struct z_owned_config_t _this;
} z_moved_config_t;
typedef struct z_moved_encoding_t {
  struct z_owned_encoding_t _this;
} z_moved_encoding_t;
/**
 * Options passed to the `z_declare_publisher()` function.
 */
typedef struct z_publisher_options_t {
  /**
   * Default encoding for messages put by this publisher.
   */
  struct z_moved_encoding_t *encoding;
  /**
   * The congestion control to apply when routing messages from this publisher.
   */
  enum z_congestion_control_t congestion_control;
  /**
   * The priority of messages from this publisher.
   */
  enum z_priority_t priority;
  /**
   * If true, Zenoh will not wait to batch this message with others to reduce the bandwith.
   */
  bool is_express;
#if defined(UNSTABLE)
  /**
   * @warning This API has been marked as unstable: it works as advertised, but it may be changed in a future release.
   *
   * The publisher reliability.
   */
  enum z_reliability_t reliability;
#endif
#if defined(UNSTABLE)
  /**
   * @warning This API has been marked as unstable: it works as advertised, but it may be changed in a future release.
   *
   * The allowed destination for this publisher.
   */
  enum zc_locality_t allowed_destination;
#endif
} z_publisher_options_t;
/**
 * Options passed to the `z_declare_queryable()` function.
 */
typedef struct z_queryable_options_t {
  /**
   * The completeness of the Queryable.
   */
  bool complete;
} z_queryable_options_t;
/**
 * Options passed to the `z_declare_subscriber()` function.
 */
typedef struct z_subscriber_options_t {
  /**
   * Dummy field to avoid having fieldless struct
   */
  uint8_t _0;
} z_subscriber_options_t;
/**
 * Options passed to the `z_delete()` function.
 */
typedef struct z_delete_options_t {
  /**
   * The congestion control to apply when routing this delete message.
   */
  enum z_congestion_control_t congestion_control;
  /**
   * The priority of the delete message.
   */
  enum z_priority_t priority;
  /**
   * If true, Zenoh will not wait to batch this operation with others to reduce the bandwith.
   */
  bool is_express;
  /**
   * The timestamp of this message.
   */
  struct z_timestamp_t *timestamp;
#if defined(UNSTABLE)
  /**
   * @warning This API has been marked as unstable: it works as advertised, but it may be changed in a future release.
   *
   * The delete operation reliability.
   */
  enum z_reliability_t reliability;
#endif
#if defined(UNSTABLE)
  /**
   * @warning This API has been marked as unstable: it works as advertised, but it may be changed in a future release.
   *
   * The allowed destination of this message.
   */
  enum zc_locality_t allowed_destination;
#endif
} z_delete_options_t;
typedef struct z_moved_fifo_handler_query_t {
  struct z_owned_fifo_handler_query_t _this;
} z_moved_fifo_handler_query_t;
typedef struct z_moved_fifo_handler_reply_t {
  struct z_owned_fifo_handler_reply_t _this;
} z_moved_fifo_handler_reply_t;
typedef struct z_moved_fifo_handler_sample_t {
  struct z_owned_fifo_handler_sample_t _this;
} z_moved_fifo_handler_sample_t;
/**
 * The replies consolidation strategy to apply on replies to a `z_get()`.
 */
typedef struct z_query_consolidation_t {
  enum z_consolidation_mode_t mode;
} z_query_consolidation_t;
typedef struct z_moved_source_info_t {
  struct z_owned_source_info_t _this;
} z_moved_source_info_t;
/**
 * Options passed to the `z_get()` function.
 */
typedef struct z_get_options_t {
  /**
   * The Queryables that should be target of the query.
   */
  enum z_query_target_t target;
  /**
   * The replies consolidation strategy to apply on replies to the query.
   */
  struct z_query_consolidation_t consolidation;
  /**
   * An optional payload to attach to the query.
   */
  struct z_moved_bytes_t *payload;
  /**
   * An optional encoding of the query payload and or attachment.
   */
  struct z_moved_encoding_t *encoding;
  /**
   * The congestion control to apply when routing the query.
   */
  enum z_congestion_control_t congestion_control;
  /**
   * If true, Zenoh will not wait to batch this message with others to reduce the bandwith.
   */
  bool is_express;
#if defined(UNSTABLE)
  /**
   * @warning This API has been marked as unstable: it works as advertised, but it may be changed in a future release.
   *
   * The allowed destination for the query.
   */
  enum zc_locality_t allowed_destination;
#endif
#if defined(UNSTABLE)
  /**
   * @warning This API has been marked as unstable: it works as advertised, but it may be changed in a future release.
   *
   * The accepted replies for the query.
   */
  enum zc_reply_keyexpr_t accept_replies;
#endif
  /**
   * The priority of the query.
   */
  enum z_priority_t priority;
#if defined(UNSTABLE)
  /**
   * @warning This API has been marked as unstable: it works as advertised, but it may be changed in a future release.
   *
   * The source info for the query.
   */
  struct z_moved_source_info_t *source_info;
#endif
  /**
   * An optional attachment to attach to the query.
   */
  struct z_moved_bytes_t *attachment;
  /**
   * The timeout for the query in milliseconds. 0 means default query timeout from zenoh configuration.
   */
  uint64_t timeout_ms;
} z_get_options_t;
typedef struct z_moved_hello_t {
  struct z_owned_hello_t _this;
} z_moved_hello_t;
typedef struct z_moved_keyexpr_t {
  struct z_owned_keyexpr_t _this;
} z_moved_keyexpr_t;
typedef struct z_moved_memory_layout_t {
  struct z_owned_memory_layout_t _this;
} z_moved_memory_layout_t;
typedef struct z_moved_mutex_t {
  struct z_owned_mutex_t _this;
} z_moved_mutex_t;
/**
 * Options passed to the `z_open()` function.
 */
typedef struct z_open_options_t {
  uint8_t _dummy;
} z_open_options_t;
/**
 * Represents the set of options that can be applied to the delete operation by a previously declared publisher,
 * whenever issued via `z_publisher_delete()`.
 */
typedef struct z_publisher_delete_options_t {
  /**
   * The timestamp of this message.
   */
  const struct z_timestamp_t *timestamp;
} z_publisher_delete_options_t;
typedef struct z_moved_publisher_t {
  struct z_owned_publisher_t _this;
} z_moved_publisher_t;
/**
 * Options passed to the `z_publisher_put()` function.
 */
typedef struct z_publisher_put_options_t {
  /**
   *  The encoding of the data to publish.
   */
  struct z_moved_encoding_t *encoding;
  /**
   * The timestamp of the publication.
   */
  const struct z_timestamp_t *timestamp;
#if defined(UNSTABLE)
  /**
   * @warning This API has been marked as unstable: it works as advertised, but it may be changed in a future release.
   *
   * The source info for the publication.
   */
  struct z_moved_source_info_t *source_info;
#endif
  /**
   * The attachment to attach to the publication.
   */
  struct z_moved_bytes_t *attachment;
} z_publisher_put_options_t;
/**
 * Options passed to the `z_put()` function.
 */
typedef struct z_put_options_t {
  /**
   * The encoding of the message.
   */
  struct z_moved_encoding_t *encoding;
  /**
   * The congestion control to apply when routing this message.
   */
  enum z_congestion_control_t congestion_control;
  /**
   * The priority of this message.
   */
  enum z_priority_t priority;
  /**
   * If true, Zenoh will not wait to batch this operation with others to reduce the bandwith.
   */
  bool is_express;
  /**
   * The timestamp of this message.
   */
  struct z_timestamp_t *timestamp;
#if defined(UNSTABLE)
  /**
   * @warning This API has been marked as unstable: it works as advertised, but it may be changed in a future release.
   *
   * The put operation reliability.
   */
  enum z_reliability_t reliability;
#endif
#if defined(UNSTABLE)
  /**
   * @warning This API has been marked as unstable: it works as advertised, but it may be changed in a future release.
   *
   * The allowed destination of this message.
   */
  enum zc_locality_t allowed_destination;
#endif
#if defined(UNSTABLE)
  /**
   * @warning This API has been marked as unstable: it works as advertised, but it may be changed in a future release.
   *
   * The source info for the message.
   */
  struct z_moved_source_info_t *source_info;
#endif
  /**
   * The attachment to this message.
   */
  struct z_moved_bytes_t *attachment;
} z_put_options_t;
typedef struct z_moved_query_t {
  struct z_owned_query_t _this;
} z_moved_query_t;
/**
 * Represents the set of options that can be applied to a query reply,
 * sent via `z_query_reply()`.
 */
typedef struct z_query_reply_options_t {
  /**
   * The encoding of the reply payload.
   */
  struct z_moved_encoding_t *encoding;
  /**
   * The congestion control to apply when routing the reply.
   */
  enum z_congestion_control_t congestion_control;
  /**
   * The priority of the reply.
   */
  enum z_priority_t priority;
  /**
   * If true, Zenoh will not wait to batch this operation with others to reduce the bandwith.
   */
  bool is_express;
  /**
   * The timestamp of the reply.
   */
  struct z_timestamp_t *timestamp;
#if defined(UNSTABLE)
  /**
   * @warning This API has been marked as unstable: it works as advertised, but it may be changed in a future release.
   *
   * The source info for the reply.
   */
  struct z_moved_source_info_t *source_info;
#endif
  /**
   * The attachment to this reply.
   */
  struct z_moved_bytes_t *attachment;
} z_query_reply_options_t;
/**
 * Represents the set of options that can be applied to a query delete reply,
 * sent via `z_query_reply_del()`.
 */
typedef struct z_query_reply_del_options_t {
  /**
   * The congestion control to apply when routing the reply.
   */
  enum z_congestion_control_t congestion_control;
  /**
   * The priority of the reply.
   */
  enum z_priority_t priority;
  /**
   * If true, Zenoh will not wait to batch this operation with others to reduce the bandwith.
   */
  bool is_express;
  /**
   * The timestamp of the reply.
   */
  struct z_timestamp_t *timestamp;
#if defined(UNSTABLE)
  /**
   * @warning This API has been marked as unstable: it works as advertised, but it may be changed in a future release.
   *
   * The source info for the reply.
   */
  struct z_moved_source_info_t *source_info;
#endif
  /**
   * The attachment to this reply.
   */
  struct z_moved_bytes_t *attachment;
} z_query_reply_del_options_t;
/**
 * Represents the set of options that can be applied to a query reply error,
 * sent via `z_query_reply_err()`.
 */
typedef struct z_query_reply_err_options_t {
  /**
   * The encoding of the error payload.
   */
  struct z_moved_encoding_t *encoding;
} z_query_reply_err_options_t;
typedef struct z_moved_queryable_t {
  struct z_owned_queryable_t _this;
} z_moved_queryable_t;
typedef struct z_moved_reply_t {
  struct z_owned_reply_t _this;
} z_moved_reply_t;
typedef struct z_moved_reply_err_t {
  struct z_owned_reply_err_t _this;
} z_moved_reply_err_t;
typedef struct z_moved_ring_handler_query_t {
  struct z_owned_ring_handler_query_t _this;
} z_moved_ring_handler_query_t;
typedef struct z_moved_ring_handler_reply_t {
  struct z_owned_ring_handler_reply_t _this;
} z_moved_ring_handler_reply_t;
typedef struct z_moved_ring_handler_sample_t {
  struct z_owned_ring_handler_sample_t _this;
} z_moved_ring_handler_sample_t;
typedef struct z_moved_sample_t {
  struct z_owned_sample_t _this;
} z_moved_sample_t;
/**
 * Options to pass to `z_scout()`.
 */
typedef struct z_scout_options_t {
  /**
   * The maximum duration in ms the scouting can take.
   */
  uint64_t timeout_ms;
  /**
   * Type of entities to scout for.
   */
  enum z_what_t what;
} z_scout_options_t;
typedef struct z_moved_shm_client_t {
  struct z_owned_shm_client_t _this;
} z_moved_shm_client_t;
typedef struct z_moved_shm_client_storage_t {
  struct z_owned_shm_client_storage_t _this;
} z_moved_shm_client_storage_t;
typedef struct z_moved_shm_provider_t {
  struct z_owned_shm_provider_t _this;
} z_moved_shm_provider_t;
/**
 * @warning This API has been marked as unstable: it works as advertised, but it may be changed in a future release.
 * @brief Unique protocol identifier.
 * Here is a contract: it is up to user to make sure that incompatible ShmClient
 * and ShmProviderBackend implementations will never use the same ProtocolID.
 */
#if (defined(SHARED_MEMORY) && defined(UNSTABLE))
typedef uint32_t z_protocol_id_t;
#endif
typedef struct z_moved_string_array_t {
  struct z_owned_string_array_t _this;
} z_moved_string_array_t;
typedef struct z_moved_subscriber_t {
  struct z_owned_subscriber_t _this;
} z_moved_subscriber_t;
typedef struct z_moved_task_t {
  struct z_owned_task_t _this;
} z_moved_task_t;
typedef struct z_task_attr_t {
  size_t _0;
} z_task_attr_t;
/**
 * Returns system clock time point corresponding to the current time instant.
 */
typedef struct z_time_t {
  uint64_t t;
} z_time_t;
/**
 * A closure is a structure that contains all the elements for stateful, memory-leak-free callbacks:
 *
 * Closures are not guaranteed not to be called concurrently.
 *
 * It is guaranteed that:
 *   - `call` will never be called once `drop` has started.
 *   - `drop` will only be called **once**, and **after every** `call` has ended.
 *   - The two previous guarantees imply that `call` and `drop` are never called concurrently.
 */
typedef struct zc_owned_closure_log_t {
  /**
   * An optional pointer to a closure state.
   */
  void *context;
  /**
   * A closure body.
   */
  void (*call)(enum zc_log_severity_t severity, const struct z_loaned_string_t *msg, void *context);
  /**
   * An optional drop function that will be called when the closure is dropped.
   */
  void (*drop)(void *context);
} zc_owned_closure_log_t;
/**
 * Moved closure.
 */
typedef struct zc_moved_closure_log_t {
  struct zc_owned_closure_log_t _this;
} zc_moved_closure_log_t;
/**
 * @warning This API has been marked as unstable: it works as advertised, but it may be changed in a future release.
 * @brief A struct that indicates if there exist Subscribers matching the Publisher's key expression.
 */
#if defined(UNSTABLE)
typedef struct zc_matching_status_t {
  /**
   * True if there exist Subscribers matching the Publisher's key expression, false otherwise.
   */
  bool matching;
} zc_matching_status_t;
#endif
/**
 * @warning This API has been marked as unstable: it works as advertised, but it may be changed in a future release.
 * @brief A closure is a structure that contains all the elements for stateful, memory-leak-free callbacks:
 *
 * Closures are not guaranteed not to be called concurrently.
 *
 * It is guaranteed that:
 *   - `call` will never be called once `drop` has started.
 *   - `drop` will only be called **once**, and **after every** `call` has ended.
 *   - The two previous guarantees imply that `call` and `drop` are never called concurrently.
 */
#if defined(UNSTABLE)
typedef struct zc_owned_closure_matching_status_t {
  /**
   * An optional pointer to a closure state.
   */
  void *context;
  /**
   * A closure body.
   */
  void (*call)(const struct zc_matching_status_t *matching_status, void *context);
  /**
   * An optional drop function that will be called when the closure is dropped.
   */
  void (*drop)(void *context);
} zc_owned_closure_matching_status_t;
#endif
/**
 * @warning This API has been marked as unstable: it works as advertised, but it may be changed in a future release.
 * @brief Moved closure.
 */
#if defined(UNSTABLE)
typedef struct zc_moved_closure_matching_status_t {
  struct zc_owned_closure_matching_status_t _this;
} zc_moved_closure_matching_status_t;
#endif
/**
 * @warning This API has been marked as unstable: it works as advertised, but it may be changed in a future release.
 * @brief The options for `zc_liveliness_declare_token()`.
 */
#if defined(UNSTABLE)
typedef struct zc_liveliness_declaration_options_t {
  uint8_t _dummy;
} zc_liveliness_declaration_options_t;
#endif
/**
 * @warning This API has been marked as unstable: it works as advertised, but it may be changed in a future release.
 * @brief The options for `zc_liveliness_declare_subscriber()`
 */
#if defined(UNSTABLE)
typedef struct zc_liveliness_subscriber_options_t {
  bool history;
} zc_liveliness_subscriber_options_t;
#endif
/**
 * @warning This API has been marked as unstable: it works as advertised, but it may be changed in a future release.
 * @brief The options for `zc_liveliness_get()`
 */
#if defined(UNSTABLE)
typedef struct zc_liveliness_get_options_t {
  uint32_t timeout_ms;
} zc_liveliness_get_options_t;
#endif
typedef struct zc_moved_liveliness_token_t {
  struct zc_owned_liveliness_token_t _this;
} zc_moved_liveliness_token_t;
typedef struct zc_moved_matching_listener_t {
  struct zc_owned_matching_listener_t _this;
} zc_moved_matching_listener_t;
typedef struct zc_moved_shm_client_list_t {
  struct zc_owned_shm_client_list_t _this;
} zc_moved_shm_client_list_t;
/**
 * @warning This API has been marked as unstable: it works as advertised, but it may be changed in a future release.
 * @brief Options passed to the `ze_declare_publication_cache()` function.
 */
#if defined(UNSTABLE)
typedef struct ze_publication_cache_options_t {
  /**
   * The prefix used for queryable.
   */
  const struct z_loaned_keyexpr_t *queryable_prefix;
#if defined(UNSTABLE)
  /**
   * The restriction for the matching queries that will be receive by this publication cache.
   */
  enum zc_locality_t queryable_origin;
#endif
  /**
   * The `complete` option for the queryable.
   */
  bool queryable_complete;
  /**
   * The the history size (i.e. maximum number of messages to store).
   */
  size_t history;
  /**
   * The limit number of cached resources.
   */
  size_t resources_limit;
} ze_publication_cache_options_t;
#endif
/**
 * @warning This API has been marked as unstable: it works as advertised, but it may be changed in a future release.
 * @brief A set of options that can be applied to a querying subscriber,
 * upon its declaration via `ze_declare_querying_subscriber()`.
 *
 */
#if defined(UNSTABLE)
typedef struct ze_querying_subscriber_options_t {
#if defined(UNSTABLE)
  /**
   * The restriction for the matching publications that will be receive by this subscriber.
   */
  enum zc_locality_t allowed_origin;
#endif
  /**
   * The selector to be used for queries.
   */
  const struct z_loaned_keyexpr_t *query_selector;
  /**
   * The target to be used for queries.
   */
  enum z_query_target_t query_target;
  /**
   * The consolidation mode to be used for queries.
   */
  struct z_query_consolidation_t query_consolidation;
#if defined(UNSTABLE)
  /**
   * The accepted replies for queries.
   */
  enum zc_reply_keyexpr_t query_accept_replies;
#endif
  /**
   * The timeout to be used for queries.
   */
  uint64_t query_timeout_ms;
} ze_querying_subscriber_options_t;
#endif
typedef struct ze_moved_publication_cache_t {
  struct ze_owned_publication_cache_t _this;
} ze_moved_publication_cache_t;
/**
 * @warning This API has been marked as unstable: it works as advertised, but it may be changed in a future release.
 * @brief A loaned Zenoh publication cache.
 */
typedef struct ALIGN(8) ze_loaned_publication_cache_t {
  uint8_t _0[96];
} ze_loaned_publication_cache_t;
typedef struct ze_moved_querying_subscriber_t {
  struct ze_owned_querying_subscriber_t _this;
} ze_moved_querying_subscriber_t;
ZENOHC_API extern const unsigned int Z_ROUTER;
ZENOHC_API extern const unsigned int Z_PEER;
ZENOHC_API extern const unsigned int Z_CLIENT;
ZENOHC_API extern const char *Z_CONFIG_MODE_KEY;
ZENOHC_API extern const char *Z_CONFIG_CONNECT_KEY;
ZENOHC_API extern const char *Z_CONFIG_LISTEN_KEY;
ZENOHC_API extern const char *Z_CONFIG_USER_KEY;
ZENOHC_API extern const char *Z_CONFIG_PASSWORD_KEY;
ZENOHC_API extern const char *Z_CONFIG_MULTICAST_SCOUTING_KEY;
ZENOHC_API extern const char *Z_CONFIG_MULTICAST_INTERFACE_KEY;
ZENOHC_API extern const char *Z_CONFIG_MULTICAST_IPV4_ADDRESS_KEY;
ZENOHC_API extern const char *Z_CONFIG_SCOUTING_TIMEOUT_KEY;
ZENOHC_API extern const char *Z_CONFIG_SCOUTING_DELAY_KEY;
ZENOHC_API extern const char *Z_CONFIG_ADD_TIMESTAMP_KEY;
ZENOHC_API extern const char *Z_CONFIG_SHARED_MEMORY_KEY;
ZENOHC_API extern const unsigned int Z_SHM_POSIX_PROTOCOL_ID;
#if (defined(SHARED_MEMORY) && defined(UNSTABLE))
ZENOHC_API
void z_alloc_layout_alloc(struct z_buf_alloc_result_t *out_result,
                          const struct z_loaned_alloc_layout_t *layout);
#endif
#if (defined(SHARED_MEMORY) && defined(UNSTABLE))
ZENOHC_API
void z_alloc_layout_alloc_gc(struct z_buf_alloc_result_t *out_result,
                             const struct z_loaned_alloc_layout_t *layout);
#endif
#if (defined(SHARED_MEMORY) && defined(UNSTABLE))
ZENOHC_API
void z_alloc_layout_alloc_gc_defrag(struct z_buf_alloc_result_t *out_result,
                                    const struct z_loaned_alloc_layout_t *layout);
#endif
#if (defined(SHARED_MEMORY) && defined(UNSTABLE))
ZENOHC_API
void z_alloc_layout_alloc_gc_defrag_blocking(struct z_buf_alloc_result_t *out_result,
                                             const struct z_loaned_alloc_layout_t *layout);
#endif
#if (defined(SHARED_MEMORY) && defined(UNSTABLE))
ZENOHC_API
void z_alloc_layout_alloc_gc_defrag_dealloc(struct z_buf_alloc_result_t *out_result,
                                            const struct z_loaned_alloc_layout_t *layout);
#endif
/**
 * Deletes Alloc Layout
 */
#if (defined(SHARED_MEMORY) && defined(UNSTABLE))
ZENOHC_API void z_alloc_layout_drop(struct z_moved_alloc_layout_t *this_);
#endif
/**
 * Borrows Alloc Layout
 */
#if (defined(SHARED_MEMORY) && defined(UNSTABLE))
ZENOHC_API
const struct z_loaned_alloc_layout_t *z_alloc_layout_loan(const struct z_owned_alloc_layout_t *this_);
#endif
/**
 * @warning This API has been marked as unstable: it works as advertised, but it may be changed in a future release.
 * @brief Creates a new Alloc Layout for SHM Provider.
 */
#if (defined(SHARED_MEMORY) && defined(UNSTABLE))
ZENOHC_API
z_result_t z_alloc_layout_new(struct z_owned_alloc_layout_t *this_,
                              const struct z_loaned_shm_provider_t *provider,
                              size_t size,
                              struct z_alloc_alignment_t alignment);
#endif
#if (defined(SHARED_MEMORY) && defined(UNSTABLE))
ZENOHC_API
z_result_t z_alloc_layout_threadsafe_alloc_gc_defrag_async(struct z_buf_alloc_result_t *out_result,
                                                           const struct z_loaned_alloc_layout_t *layout,
                                                           struct zc_threadsafe_context_t result_context,
                                                           void (*result_callback)(void*,
                                                                                   struct z_buf_alloc_result_t*));
#endif
/**
 * Constructs an owned shallow copy of data in provided uninitialized memory location.
 */
ZENOHC_API void z_bytes_clone(struct z_owned_bytes_t *dst, const struct z_loaned_bytes_t *this_);
/**
 * Deserializes into a signed integer.
 * @return 0 in case of success, negative error code otherwise.
 */
ZENOHC_API
z_result_t z_bytes_deserialize_into_double(const struct z_loaned_bytes_t *this_,
                                           double *dst);
/**
 * Deserializes into a float.
 * @return 0 in case of success, negative error code otherwise.
 */
ZENOHC_API
z_result_t z_bytes_deserialize_into_float(const struct z_loaned_bytes_t *this_,
                                          float *dst);
/**
 * Deserializes into a signed integer.
 * @return 0 in case of success, negative error code otherwise.
 */
ZENOHC_API
z_result_t z_bytes_deserialize_into_int16(const struct z_loaned_bytes_t *this_,
                                          int16_t *dst);
/**
 * Deserializes into a signed integer.
 * @return 0 in case of success, negative error code otherwise.
 */
ZENOHC_API
z_result_t z_bytes_deserialize_into_int32(const struct z_loaned_bytes_t *this_,
                                          int32_t *dst);
/**
 * Deserializes into a signed integer.
 * @return 0 in case of success, negative error code otherwise.
 */
ZENOHC_API
z_result_t z_bytes_deserialize_into_int64(const struct z_loaned_bytes_t *this_,
                                          int64_t *dst);
/**
 * Deserializes into a signed integer.
 * @return 0 in case of success, negative error code otherwise.
 */
ZENOHC_API
z_result_t z_bytes_deserialize_into_int8(const struct z_loaned_bytes_t *this_,
                                         int8_t *dst);
/**
 * @warning This API has been marked as unstable: it works as advertised, but it may be changed in a future release.
 * @brief Deserializes data into a loaned SHM buffer.
 *
 * @param this_: Data to deserialize.
 * @param dst: An uninitialized memory location where to construct a deserialized SHM buffer.
 */
#if (defined(SHARED_MEMORY) && defined(UNSTABLE))
ZENOHC_API
z_result_t z_bytes_deserialize_into_loaned_shm(const struct z_loaned_bytes_t *this_,
                                               const struct z_loaned_shm_t **dst);
#endif
/**
 * @warning This API has been marked as unstable: it works as advertised, but it may be changed in a future release.
 * @brief Deserializes data into a mutably loaned SHM buffer.
 *
 * @param this_: Data to deserialize.
 * @param dst: An uninitialized memory location where to construct a deserialized SHM buffer.
 */
#if (defined(SHARED_MEMORY) && defined(UNSTABLE))
ZENOHC_API
z_result_t z_bytes_deserialize_into_mut_loaned_shm(struct z_loaned_bytes_t *this_,
                                                   struct z_loaned_shm_t **dst);
#endif
/**
 * @warning This API has been marked as unstable: it works as advertised, but it may be changed in a future release.
 * @brief Deserializes data into an owned SHM buffer by copying it's shared reference.
 *
 * @param this_: Data to deserialize.
 * @param dst: An uninitialized memory location where to construct a deserialized string.
 */
#if (defined(SHARED_MEMORY) && defined(UNSTABLE))
ZENOHC_API
z_result_t z_bytes_deserialize_into_owned_shm(const struct z_loaned_bytes_t *this_,
                                              struct z_owned_shm_t *dst);
#endif
/**
 * Deserializes into a pair of `z_owned_bytes_t` objects.
 * @return 0 in case of success, negative error code otherwise.
 */
ZENOHC_API
z_result_t z_bytes_deserialize_into_pair(const struct z_loaned_bytes_t *this_,
                                         struct z_owned_bytes_t *first,
                                         struct z_owned_bytes_t *second);
/**
 * Deserializes data into an owned slice.
 *
 * @param this_: Data to deserialize.
 * @param dst: An uninitialized memory location where to construct a slice.
 */
ZENOHC_API
z_result_t z_bytes_deserialize_into_slice(const struct z_loaned_bytes_t *this_,
                                          struct z_owned_slice_t *dst);
/**
 * Deserializes data into an owned non-null-terminated string.
 *
 * @param this_: Data to deserialize.
 * @param dst: An uninitialized memory location where to construct a deserialized string.
 */
ZENOHC_API
z_result_t z_bytes_deserialize_into_string(const struct z_loaned_bytes_t *this_,
                                           struct z_owned_string_t *dst);
/**
 * Deserializes into an unsigned integer.
 * @return 0 in case of success, negative error code otherwise.
 */
ZENOHC_API
z_result_t z_bytes_deserialize_into_uint16(const struct z_loaned_bytes_t *this_,
                                           uint16_t *dst);
/**
 * Deserializes into an unsigned integer.
 * @return 0 in case of success, negative error code otherwise.
 */
ZENOHC_API
z_result_t z_bytes_deserialize_into_uint32(const struct z_loaned_bytes_t *this_,
                                           uint32_t *dst);
/**
 * Deserializes into an unsigned integer.
 * @return 0 in case of success, negative error code otherwise.
 */
ZENOHC_API
z_result_t z_bytes_deserialize_into_uint64(const struct z_loaned_bytes_t *this_,
                                           uint64_t *dst);
/**
 * Deserializes into an unsigned integer.
 * @return 0 in case of success, negative error code otherwise.
 */
ZENOHC_API
z_result_t z_bytes_deserialize_into_uint8(const struct z_loaned_bytes_t *this_,
                                          uint8_t *dst);
/**
 * Drops `this_`, resetting it to gravestone value. If there are any shallow copies
 * created by `z_bytes_clone()`, they would still stay valid.
 */
ZENOHC_API void z_bytes_drop(struct z_moved_bytes_t *this_);
/**
 * Constructs an empty instance of `z_owned_bytes_t`.
 */
ZENOHC_API void z_bytes_empty(struct z_owned_bytes_t *this_);
/**
 * Serializes a data from buffer.
 * @param this_: An uninitialized location in memory where `z_owned_bytes_t` is to be constructed.
 * @param data: A pointer to the buffer containing data. `this_` will take ownership of the buffer.
 * @param len: Length of the buffer.
 * @param deleter: A thread-safe function, that will be called on `data` when `this_` is dropped. Can be `NULL` if `data` is located in static memory and does not require a drop.
 * @param context: An optional context to be passed to `deleter`.
 * @return 0 in case of success, negative error code otherwise.
 */
ZENOHC_API
z_result_t z_bytes_from_buf(struct z_owned_bytes_t *this_,
                            uint8_t *data,
                            size_t len,
                            void (*deleter)(void *data, void *context),
                            void *context);
/**
 * Constructs payload from an iterator to `z_owned_bytes_t`.
 * @param this_: An uninitialized location in memory where `z_owned_bytes_t` is to be constructed.
 * @param iterator_body: Iterator body function, providing data items. Returning false is treated as iteration end.
 * @param context: Arbitrary context that will be passed to iterator_body.
 * @return 0 in case of success, negative error code otherwise.
 */
ZENOHC_API
z_result_t z_bytes_from_iter(struct z_owned_bytes_t *this_,
                             bool (*iterator_body)(struct z_owned_bytes_t *data, void *context),
                             void *context);
/**
 * Serializes a pair of `z_owned_bytes_t` objects which are consumed in the process.
 * @return 0 in case of success, negative error code otherwise.
 */
ZENOHC_API
z_result_t z_bytes_from_pair(struct z_owned_bytes_t *this_,
                             struct z_moved_bytes_t *first,
                             struct z_moved_bytes_t *second);
/**
 * Serializes a slice.
 * The slice is consumed upon function return.
 */
ZENOHC_API void z_bytes_from_slice(struct z_owned_bytes_t *this_, struct z_moved_slice_t *slice);
/**
 * Serializes a statically allocated constant data.
 * @param this_: An uninitialized location in memory where `z_owned_bytes_t` is to be constructed.
 * @param data: A pointer to the statically allocated constant data.
 * @param len: Number of bytes to serialize.
 * @return 0 in case of success, negative error code otherwise.
 */
ZENOHC_API
z_result_t z_bytes_from_static_buf(struct z_owned_bytes_t *this_,
                                   uint8_t *data,
                                   size_t len);
/**
 * Serializes a statically allocated constant null-terminated string by aliasing.
 * @param this_: An uninitialized location in memory where `z_owned_bytes_t` is to be constructed.
 * @param str: a pointer to the statically allocated constant string.
 * @return 0 in case of success, negative error code otherwise.
 */
ZENOHC_API z_result_t z_bytes_from_static_str(struct z_owned_bytes_t *this_, const char *str);
/**
 * Serializes a null-terminated string.
 * @param this_: An uninitialized location in memory where `z_owned_bytes_t` is to be constructed.
 * @param str: a pointer to the string. `this_` will take ownership of the buffer.
 * @param deleter: A thread-safe function, that will be called on `str` when `this_` is dropped. Can be `NULL` if `str` is located in static memory and does not require a drop.
 * @param context: An optional context to be passed to `deleter`.
 * @return 0 in case of success, negative error code otherwise.
 */
ZENOHC_API
z_result_t z_bytes_from_str(struct z_owned_bytes_t *this_,
                            char *str,
                            void (*deleter)(void *data, void *context),
                            void *context);
/**
 * Serializes a string.
 * The string is consumed upon function return.
 */
ZENOHC_API void z_bytes_from_string(struct z_owned_bytes_t *this_, struct z_moved_string_t *s);
/**
 * Returns an iterator for multi-element serialized data.
 *
 * The `data` should outlive the iterator.
 */
ZENOHC_API struct z_bytes_iterator_t z_bytes_get_iterator(const struct z_loaned_bytes_t *data);
/**
 * Returns a reader for the data.
 *
 * The `data` should outlive the reader.
 */
ZENOHC_API struct z_bytes_reader_t z_bytes_get_reader(const struct z_loaned_bytes_t *data);
/**
 * Returns an iterator on raw bytes slices contained in the `z_loaned_bytes_t`.
 *
 * Zenoh may store data in non-contiguous regions of memory, this iterator
 * then allows to access raw data directly without any attempt of deserializing it.
 * Please note that no guarantee is provided on the internal memory layout.
 * The only provided guarantee is on the bytes order that is preserved.
 */
ZENOHC_API
struct z_bytes_slice_iterator_t z_bytes_get_slice_iterator(const struct z_loaned_bytes_t *this_);
/**
 * @brief Gets writer for`this_`.
 * @note Creating another writer while previous one is still in use is undefined behaviour.
 */
ZENOHC_API struct z_bytes_writer_t z_bytes_get_writer(struct z_loaned_bytes_t *this_);
/**
 * Returns ``true`` if `this_` is empty, ``false`` otherwise.
 */
ZENOHC_API bool z_bytes_is_empty(const struct z_loaned_bytes_t *this_);
/**
 * Constructs `z_owned_bytes_t` object corresponding to the next element of serialized data.
 *
 * Will construct null-state `z_owned_bytes_t` when iterator reaches the end.
 * @return ``false`` when iterator reaches the end,  ``true`` otherwise
 */
ZENOHC_API bool z_bytes_iterator_next(struct z_bytes_iterator_t *iter, struct z_owned_bytes_t *out);
/**
 * Returns total number of bytes in the payload.
 */
ZENOHC_API size_t z_bytes_len(const struct z_loaned_bytes_t *this_);
/**
 * Borrows data.
 */
ZENOHC_API const struct z_loaned_bytes_t *z_bytes_loan(const struct z_owned_bytes_t *this_);
/**
 * Muatably borrows data.
 */
ZENOHC_API struct z_loaned_bytes_t *z_bytes_loan_mut(struct z_owned_bytes_t *this_);
/**
 * Reads data into specified destination.
 *
 * @param this_: Data reader to read from.
 * @param dst: Buffer where the read data is written.
 * @param len: Maximum number of bytes to read.
 * @return number of bytes read. If return value is smaller than `len`, it means that  theend of the data was reached.
 */
ZENOHC_API
size_t z_bytes_reader_read(struct z_bytes_reader_t *this_,
                           uint8_t *dst,
                           size_t len);
/**
 * Reads data into specified destination.
 *
 * @param this_: Data reader to read from.
 * @param dst: An uninitialized memory location where a new piece of data will be read. Note that it does not involve a copy, but only increases reference count.
 * @return ​0​ upon success, negative error code otherwise.
 */
ZENOHC_API
z_result_t z_bytes_reader_read_bounded(struct z_bytes_reader_t *this_,
                                       struct z_owned_bytes_t *dst);
/**
 * Sets the `reader` position indicator for the payload to the value pointed to by offset.
 * The new position is exactly `offset` bytes measured from the beginning of the payload if origin is `SEEK_SET`,
 * from the current reader position if origin is `SEEK_CUR`, and from the end of the payload if origin is `SEEK_END`.
 * @return ​0​ upon success, negative error code otherwise.
 */
ZENOHC_API
z_result_t z_bytes_reader_seek(struct z_bytes_reader_t *this_,
                               int64_t offset,
                               int origin);
/**
 * Gets the read position indicator.
 * @return read position indicator on success or -1L if failure occurs.
 */
ZENOHC_API int64_t z_bytes_reader_tell(struct z_bytes_reader_t *this_);
/**
 * Serializes a data from buffer by copying.
 * @param this_: An uninitialized location in memory where `z_owned_bytes_t` is to be constructed.
 * @param data: A pointer to the buffer containing data.
 * @param len: Length of the buffer.
 * @return 0 in case of success, negative error code otherwise.
 */
ZENOHC_API
z_result_t z_bytes_serialize_from_buf(struct z_owned_bytes_t *this_,
                                      const uint8_t *data,
                                      size_t len);
/**
 * Serializes a double.
 */
ZENOHC_API void z_bytes_serialize_from_double(struct z_owned_bytes_t *this_, double val);
/**
 * Serializes a float.
 */
ZENOHC_API void z_bytes_serialize_from_float(struct z_owned_bytes_t *this_, float val);
/**
 * Serializes a signed integer.
 */
ZENOHC_API void z_bytes_serialize_from_int16(struct z_owned_bytes_t *this_, int16_t val);
/**
 * Serializes a signed integer.
 */
ZENOHC_API void z_bytes_serialize_from_int32(struct z_owned_bytes_t *this_, int32_t val);
/**
 * Serializes a signed integer.
 */
ZENOHC_API void z_bytes_serialize_from_int64(struct z_owned_bytes_t *this_, int64_t val);
/**
 * Serializes a signed integer.
 */
ZENOHC_API void z_bytes_serialize_from_int8(struct z_owned_bytes_t *this_, int8_t val);
/**
 * @warning This API has been marked as unstable: it works as advertised, but it may be changed in a future release.
 * @brief Serializes from an immutable SHM buffer consuming it.
 */
#if (defined(SHARED_MEMORY) && defined(UNSTABLE))
ZENOHC_API
z_result_t z_bytes_serialize_from_shm(struct z_owned_bytes_t *this_,
                                      struct z_moved_shm_t *shm);
#endif
/**
 * @warning This API has been marked as unstable: it works as advertised, but it may be changed in a future release.
 * @brief Serializes from a mutable SHM buffer consuming it.
 */
#if (defined(SHARED_MEMORY) && defined(UNSTABLE))
ZENOHC_API
z_result_t z_bytes_serialize_from_shm_mut(struct z_owned_bytes_t *this_,
                                          struct z_moved_shm_mut_t *shm);
#endif
/**
 * Serializes a slice by copying.
 */
ZENOHC_API
void z_bytes_serialize_from_slice(struct z_owned_bytes_t *this_,
                                  const struct z_loaned_slice_t *slice);
/**
 * Serializes a null-terminated string by copying.
 * @param this_: An uninitialized location in memory where `z_owned_bytes_t` is to be constructed.
 * @param str: a pointer to the null-terminated string. `this_` will take ownership of the string.
 * @return 0 in case of success, negative error code otherwise.
 */
ZENOHC_API z_result_t z_bytes_serialize_from_str(struct z_owned_bytes_t *this_, const char *str);
/**
 * Serializes a string by copying.
 */
ZENOHC_API
void z_bytes_serialize_from_string(struct z_owned_bytes_t *this_,
                                   const struct z_loaned_string_t *str);
/**
 * Serializes an unsigned integer.
 */
ZENOHC_API void z_bytes_serialize_from_uint16(struct z_owned_bytes_t *this_, uint16_t val);
/**
 * Serializes an unsigned integer.
 */
ZENOHC_API void z_bytes_serialize_from_uint32(struct z_owned_bytes_t *this_, uint32_t val);
/**
 * Serializes an unsigned integer.
 */
ZENOHC_API void z_bytes_serialize_from_uint64(struct z_owned_bytes_t *this_, uint64_t val);
/**
 * Serializes an unsigned integer.
 */
ZENOHC_API void z_bytes_serialize_from_uint8(struct z_owned_bytes_t *this_, uint8_t val);
/**
 * Gets next slice.
 * @param this_: Slice iterator.
 * @param slice: An unitialized memory location where the view for the next slice will be constructed.
 * @return `false` if there are no more slices (in this case slice will stay unchanged), `true` otherwise.
 */
ZENOHC_API
bool z_bytes_slice_iterator_next(struct z_bytes_slice_iterator_t *this_,
                                 struct z_view_slice_t *slice);
/**
 * Appends bytes.
 * This allows to compose a serialized data out of multiple `z_owned_bytes_t` that may point to different memory regions.
 * Said in other terms, it allows to create a linear view on different memory regions without copy.
 *
 * @return 0 in case of success, negative error code otherwise
 */
ZENOHC_API
z_result_t z_bytes_writer_append(struct z_bytes_writer_t *this_,
                                 struct z_moved_bytes_t *bytes);
/**
 * Appends bytes, with boundaries information. It would allow to read the same piece of data using `z_bytes_reader_read_bounded()`.
 *
 * @return 0 in case of success, negative error code otherwise
 */
ZENOHC_API
z_result_t z_bytes_writer_append_bounded(struct z_bytes_writer_t *this_,
                                         struct z_moved_bytes_t *bytes);
/**
 * Writes `len` bytes from `src` into underlying data.
 *
 * @return 0 in case of success, negative error code otherwise.
 */
ZENOHC_API
z_result_t z_bytes_writer_write_all(struct z_bytes_writer_t *this_,
                                    const uint8_t *src,
                                    size_t len);
/**
 * @warning This API has been marked as unstable: it works as advertised, but it may be changed in a future release.
 * @brief Deletes Chunk Alloc Result.
 */
#if (defined(SHARED_MEMORY) && defined(UNSTABLE))
ZENOHC_API
void z_chunk_alloc_result_drop(struct z_moved_chunk_alloc_result_t *this_);
#endif
/**
 * @warning This API has been marked as unstable: it works as advertised, but it may be changed in a future release.
 * @brief Borrows Chunk Alloc Result.
 */
#if (defined(SHARED_MEMORY) && defined(UNSTABLE))
ZENOHC_API
const struct z_loaned_chunk_alloc_result_t *z_chunk_alloc_result_loan(const struct z_owned_chunk_alloc_result_t *this_);
#endif
/**
 * @warning This API has been marked as unstable: it works as advertised, but it may be changed in a future release.
 * @brief Creates a new Chunk Alloc Result with Error value.
 */
#if (defined(SHARED_MEMORY) && defined(UNSTABLE))
ZENOHC_API
void z_chunk_alloc_result_new_error(struct z_owned_chunk_alloc_result_t *this_,
                                    enum z_alloc_error_t alloc_error);
#endif
/**
 * @warning This API has been marked as unstable: it works as advertised, but it may be changed in a future release.
 * @brief Creates a new Chunk Alloc Result with Ok value.
 */
#if (defined(SHARED_MEMORY) && defined(UNSTABLE))
ZENOHC_API
z_result_t z_chunk_alloc_result_new_ok(struct z_owned_chunk_alloc_result_t *this_,
                                       struct z_allocated_chunk_t allocated_chunk);
#endif
/**
 * Get number of milliseconds passed since creation of `time`.
 */
ZENOHC_API uint64_t z_clock_elapsed_ms(const struct z_clock_t *time);
/**
 * Get number of seconds passed since creation of `time`.
 */
ZENOHC_API uint64_t z_clock_elapsed_s(const struct z_clock_t *time);
/**
 * Get number of microseconds passed since creation of `time`.
 */
ZENOHC_API uint64_t z_clock_elapsed_us(const struct z_clock_t *time);
/**
 * Returns monotonic clock time point corresponding to the current time instant.
 */
ZENOHC_API struct z_clock_t z_clock_now(void);
/**
 * Closes and drops a zenoh session. This also drops all the closure callbacks remaining from dropped (but not undeclared subscribers).
 *
 * @return 0 in  case of success, a negative value if an error occured while closing the session.
 */
ZENOHC_API
z_result_t z_close(struct z_moved_session_t *session,
                   const struct z_close_options_t *_options);
/**
 * Constructs the default value for `z_close_options_t`.
 */
ZENOHC_API void z_close_options_default(struct z_close_options_t *this_);
/**
 * Calls the closure. Calling an uninitialized closure is a no-op.
 */
ZENOHC_API
void z_closure_hello_call(const struct z_loaned_closure_hello_t *closure,
                          struct z_loaned_hello_t *hello);
/**
 * Drops the closure. Droping an uninitialized closure is a no-op.
 */
ZENOHC_API void z_closure_hello_drop(struct z_moved_closure_hello_t *this_);
/**
 * Borrows closure.
 */
ZENOHC_API
const struct z_loaned_closure_hello_t *z_closure_hello_loan(const struct z_owned_closure_hello_t *closure);
/**
 * Calls the closure. Calling an uninitialized closure is a no-op.
 */
ZENOHC_API
void z_closure_query_call(const struct z_loaned_closure_query_t *closure,
                          struct z_loaned_query_t *query);
/**
 * Drops the closure, resetting it to its gravestone state.
 */
ZENOHC_API void z_closure_query_drop(struct z_moved_closure_query_t *closure_);
/**
 * Borrows closure.
 */
ZENOHC_API
const struct z_loaned_closure_query_t *z_closure_query_loan(const struct z_owned_closure_query_t *closure);
/**
 * Calls the closure. Calling an uninitialized closure is a no-op.
 */
ZENOHC_API
void z_closure_reply_call(const struct z_loaned_closure_reply_t *closure,
                          struct z_loaned_reply_t *reply);
/**
 * Drops the closure, resetting it to its gravestone state. Droping an uninitialized closure is a no-op.
 */
ZENOHC_API
void z_closure_reply_drop(struct z_moved_closure_reply_t *closure_);
/**
 * Borrows closure.
 */
ZENOHC_API
const struct z_loaned_closure_reply_t *z_closure_reply_loan(const struct z_owned_closure_reply_t *closure);
/**
 * Calls the closure. Calling an uninitialized closure is a no-op.
 */
ZENOHC_API
void z_closure_sample_call(const struct z_loaned_closure_sample_t *closure,
                           struct z_loaned_sample_t *sample);
/**
 * Drops the closure. Droping an uninitialized closure is a no-op.
 */
ZENOHC_API void z_closure_sample_drop(struct z_moved_closure_sample_t *closure_);
/**
 * Borrows closure.
 */
ZENOHC_API
const struct z_loaned_closure_sample_t *z_closure_sample_loan(const struct z_owned_closure_sample_t *closure);
/**
 * @warning This API has been marked as unstable: it works as advertised, but it may be changed in a future release.
 * @brief Calls the closure. Calling an uninitialized closure is a no-op.
 */
#if defined(UNSTABLE)
ZENOHC_API
void z_closure_zid_call(const struct z_loaned_closure_zid_t *closure,
                        const struct z_id_t *z_id);
#endif
/**
 * @warning This API has been marked as unstable: it works as advertised, but it may be changed in a future release.
 * @brief Drops the closure, resetting it to its gravestone state. Droping an uninitialized (null) closure is a no-op.
 */
#if defined(UNSTABLE)
ZENOHC_API
void z_closure_zid_drop(struct z_moved_closure_zid_t *closure_);
#endif
/**
 * @warning This API has been marked as unstable: it works as advertised, but it may be changed in a future release.
 * @brief Borrows closure.
 */
#if defined(UNSTABLE)
ZENOHC_API
const struct z_loaned_closure_zid_t *z_closure_zid_loan(const struct z_owned_closure_zid_t *closure);
#endif
/**
 * Drops conditional variable.
 */
ZENOHC_API void z_condvar_drop(struct z_moved_condvar_t *this_);
/**
 * Constructs conditional variable.
 */
ZENOHC_API void z_condvar_init(struct z_owned_condvar_t *this_);
/**
 * Borrows conditional variable.
 */
ZENOHC_API const struct z_loaned_condvar_t *z_condvar_loan(const struct z_owned_condvar_t *this_);
/**
 * Mutably borrows conditional variable.
 */
ZENOHC_API struct z_loaned_condvar_t *z_condvar_loan_mut(struct z_owned_condvar_t *this_);
/**
 * Wakes up one blocked thread waiting on this condiitonal variable.
 * @return 0 in case of success, negative error code in case of failure.
 */
ZENOHC_API z_result_t z_condvar_signal(const struct z_loaned_condvar_t *this_);
/**
 * Blocks the current thread until the conditional variable receives a notification.
 *
 * The function atomically unlocks the guard mutex `m` and blocks the current thread.
 * When the function returns the lock will have been re-aquired again.
 * Note: The function may be subject to spurious wakeups.
 */
ZENOHC_API
z_result_t z_condvar_wait(const struct z_loaned_condvar_t *this_,
                          struct z_loaned_mutex_t *m);
/**
 * Clones the config into provided uninitialized memory location.
 */
ZENOHC_API void z_config_clone(struct z_owned_config_t *dst, const struct z_loaned_config_t *this_);
/**
 * Constructs a new empty configuration.
 */
ZENOHC_API z_result_t z_config_default(struct z_owned_config_t *this_);
/**
 * Frees `config`, and resets it to its gravestone state.
 */
ZENOHC_API void z_config_drop(struct z_moved_config_t *this_);
/**
 * Borrows config.
 */
ZENOHC_API const struct z_loaned_config_t *z_config_loan(const struct z_owned_config_t *this_);
/**
 * Mutably borrows config.
 */
ZENOHC_API struct z_loaned_config_t *z_config_loan_mut(struct z_owned_config_t *this_);
/**
 * Constructs and declares a key expression on the network. This reduces key key expression to a numerical id,
 * which allows to save the bandwith, when passing key expression between Zenoh entities.
 *
 * @param this_: An uninitialized location in memory where key expression will be constructed.
 * @param session: Session on which to declare key expression.
 * @param key_expr: Key expression to declare on network.
 * @return 0 in case of success, negative error code otherwise.
 */
ZENOHC_API
z_result_t z_declare_keyexpr(struct z_owned_keyexpr_t *this_,
                             const struct z_loaned_session_t *session,
                             const struct z_loaned_keyexpr_t *key_expr);
/**
 * Constructs and declares a publisher for the given key expression.
 *
 * Data can be put and deleted with this publisher with the help of the
 * `z_publisher_put()` and `z_publisher_delete()` functions.
 *
 * @param this_: An unitilized location in memory where publisher will be constructed.
 * @param session: The Zenoh session.
 * @param key_expr: The key expression to publish.
 * @param options: Additional options for the publisher.
 *
 * @return 0 in case of success, negative error code otherwise.
 */
ZENOHC_API
z_result_t z_declare_publisher(struct z_owned_publisher_t *this_,
                               const struct z_loaned_session_t *session,
                               const struct z_loaned_keyexpr_t *key_expr,
                               struct z_publisher_options_t *options);
/**
 * Constructs a Queryable for the given key expression.
 *
 * @param this_: An uninitialized memory location where queryable will be constructed.
 * @param session: The zenoh session.
 * @param key_expr: The key expression the Queryable will reply to.
 * @param callback: The callback function that will be called each time a matching query is received. Its ownership is passed to queryable.
 * @param options: Options for the queryable.
 *
 * @return 0 in case of success, negative error code otherwise (in this case )
 */
ZENOHC_API
z_result_t z_declare_queryable(struct z_owned_queryable_t *this_,
                               const struct z_loaned_session_t *session,
                               const struct z_loaned_keyexpr_t *key_expr,
                               struct z_moved_closure_query_t *callback,
                               struct z_queryable_options_t *options);
/**
 * Constructs and declares a subscriber for a given key expression. Dropping subscriber
 *
 * @param this_: An uninitialized location in memory, where subscriber will be constructed.
 * @param session: The zenoh session.
 * @param key_expr: The key expression to subscribe.
 * @param callback: The callback function that will be called each time a data matching the subscribed expression is received.
 * @param options: The options to be passed to the subscriber declaration.
 *
 * @return 0 in case of success, negative error code otherwise (in this case subscriber will be in its gravestone state).
 */
ZENOHC_API
z_result_t z_declare_subscriber(struct z_owned_subscriber_t *this_,
                                const struct z_loaned_session_t *session,
                                const struct z_loaned_keyexpr_t *key_expr,
                                struct z_moved_closure_sample_t *callback,
                                struct z_subscriber_options_t *_options);
/**
 * Sends request to delete data on specified key expression (used when working with <a href="https://zenoh.io/docs/manual/abstractions/#storage"> Zenoh storages </a>).
 *
 * @param session: The zenoh session.
 * @param key_expr: The key expression to delete.
 * @param options: The delete options.
 *
 * @return 0 in case of success, negative values in case of failure.
 */
ZENOHC_API
z_result_t z_delete(const struct z_loaned_session_t *session,
                    const struct z_loaned_keyexpr_t *key_expr,
                    struct z_delete_options_t *options);
/**
 * Constructs the default value for `z_delete_options_t`.
 */
ZENOHC_API void z_delete_options_default(struct z_delete_options_t *this_);
/**
 * A Concise Binary Object Representation (CBOR)-encoded data.
 *
 * Constant alias for string: `"application/cbor"`.
 */
ZENOHC_API const struct z_loaned_encoding_t *z_encoding_application_cbor(void);
/**
 * A Common Data Representation (CDR)-encoded data.
 *
 * Constant alias for string: `"application/cdr"`.
 */
ZENOHC_API const struct z_loaned_encoding_t *z_encoding_application_cdr(void);
/**
 * Constrained Application Protocol (CoAP) data intended for CoAP-to-HTTP and HTTP-to-CoAP proxies.
 *
 * Constant alias for string: `"application/coap-payload"`.
 */
ZENOHC_API const struct z_loaned_encoding_t *z_encoding_application_coap_payload(void);
/**
 * A Java serialized object.
 *
 * Constant alias for string: `"application/java-serialized-object"`.
 */
ZENOHC_API const struct z_loaned_encoding_t *z_encoding_application_java_serialized_object(void);
/**
 * JSON data intended to be consumed by an application.
 *
 * Constant alias for string: `"application/json"`.
 */
ZENOHC_API const struct z_loaned_encoding_t *z_encoding_application_json(void);
/**
 * Defines a JSON document structure for expressing a sequence of operations to apply to a JSON document.
 *
 * Constant alias for string: `"application/json-patch+json"`.
 */
ZENOHC_API
const struct z_loaned_encoding_t *z_encoding_application_json_patch_json(void);
/**
 * A JSON text sequence consists of any number of JSON texts, all encoded in UTF-8.
 *
 * Constant alias for string: `"application/json-seq"`.
 */
ZENOHC_API const struct z_loaned_encoding_t *z_encoding_application_json_seq(void);
/**
 * A JSONPath defines a string syntax for selecting and extracting JSON values from within a given JSON value.
 *
 * Constant alias for string: `"application/jsonpath"`.
 */
ZENOHC_API
const struct z_loaned_encoding_t *z_encoding_application_jsonpath(void);
/**
 * A JSON Web Token (JWT).
 *
 * Constant alias for string: `"application/jwt"`.
 */
ZENOHC_API const struct z_loaned_encoding_t *z_encoding_application_jwt(void);
/**
 * An application-specific MPEG-4 encoded data, either audio or video.
 *
 * Constant alias for string: `"application/mp4"`.
 */
ZENOHC_API const struct z_loaned_encoding_t *z_encoding_application_mp4(void);
/**
 * An application-specific stream of bytes.
 *
 * Constant alias for string: `"application/octet-stream"`.
 */
ZENOHC_API const struct z_loaned_encoding_t *z_encoding_application_octet_stream(void);
/**
 * An [openmetrics](https://github.com/OpenObservability/OpenMetrics) data, common used by [Prometheus](https://prometheus.io/).
 *
 * Constant alias for string: `"application/openmetrics-text"`.
 */
ZENOHC_API
const struct z_loaned_encoding_t *z_encoding_application_openmetrics_text(void);
/**
 * An application-specific protobuf-encoded data.
 *
 * Constant alias for string: `"application/protobuf"`.
 */
ZENOHC_API const struct z_loaned_encoding_t *z_encoding_application_protobuf(void);
/**
 * A Python object serialized using [pickle](https://docs.python.org/3/library/pickle.html).
 *
 * Constant alias for string: `"application/python-serialized-object"`.
 */
ZENOHC_API const struct z_loaned_encoding_t *z_encoding_application_python_serialized_objects(void);
/**
 * A SOAP 1.2 message serialized as XML 1.0.
 *
 * Constant alias for string: `"application/soap+xml"`.
 */
ZENOHC_API const struct z_loaned_encoding_t *z_encoding_application_soap_xml(void);
/**
 * An application-specific SQL query.
 *
 * Constant alias for string: `"application/sql"`.
 */
ZENOHC_API const struct z_loaned_encoding_t *z_encoding_application_sql(void);
/**
 * An encoded a list of tuples, each consisting of a name and a value.
 *
 * Constant alias for string: `"application/x-www-form-urlencoded"`.
 */
ZENOHC_API const struct z_loaned_encoding_t *z_encoding_application_x_www_form_urlencoded(void);
/**
 * An XML file intended to be consumed by an application..
 *
 * Constant alias for string: `"application/xml"`.
 */
ZENOHC_API const struct z_loaned_encoding_t *z_encoding_application_xml(void);
/**
 * YAML data intended to be consumed by an application.
 *
 * Constant alias for string: `"application/yaml"`.
 */
ZENOHC_API const struct z_loaned_encoding_t *z_encoding_application_yaml(void);
/**
 * A YANG-encoded data commonly used by the Network Configuration Protocol (NETCONF).
 *
 * Constant alias for string: `"application/yang"`.
 */
ZENOHC_API const struct z_loaned_encoding_t *z_encoding_application_yang(void);
/**
 * A MPEG-4 Advanced Audio Coding (AAC) media.
 *
 * Constant alias for string: `"audio/aac"`.
 */
ZENOHC_API const struct z_loaned_encoding_t *z_encoding_audio_aac(void);
/**
 * A Free Lossless Audio Codec (FLAC) media.
 *
 * Constant alias for string: `"audio/flac"`.
 */
ZENOHC_API const struct z_loaned_encoding_t *z_encoding_audio_flac(void);
/**
 * An audio codec defined in MPEG-1, MPEG-2, MPEG-4, or registered at the MP4 registration authority.
 *
 * Constant alias for string: `"audio/mp4"`.
 */
ZENOHC_API
const struct z_loaned_encoding_t *z_encoding_audio_mp4(void);
/**
 * An Ogg-encapsulated audio stream.
 *
 * Constant alias for string: `"audio/ogg"`.
 */
ZENOHC_API const struct z_loaned_encoding_t *z_encoding_audio_ogg(void);
/**
 * A Vorbis-encoded audio stream.
 *
 * Constant alias for string: `"audio/vorbis"`.
 */
ZENOHC_API const struct z_loaned_encoding_t *z_encoding_audio_vorbis(void);
/**
 * Constructs an owned copy of the encoding in provided uninitilized memory location.
 */
ZENOHC_API
void z_encoding_clone(struct z_owned_encoding_t *dst,
                      const struct z_loaned_encoding_t *this_);
/**
 * Frees the memory and resets the encoding it to its default value.
 */
ZENOHC_API void z_encoding_drop(struct z_moved_encoding_t *this_);
/**
 * Constructs a `z_owned_encoding_t` from a specified string.
 */
ZENOHC_API z_result_t z_encoding_from_str(struct z_owned_encoding_t *this_, const char *s);
/**
 * Constructs a `z_owned_encoding_t` from a specified substring.
 */
ZENOHC_API
z_result_t z_encoding_from_substr(struct z_owned_encoding_t *this_,
                                  const char *s,
                                  size_t len);
/**
 * A BitMap (BMP) image.
 *
 * Constant alias for string: `"image/bmp"`.
 */
ZENOHC_API const struct z_loaned_encoding_t *z_encoding_image_bmp(void);
/**
 * A Graphics Interchange Format (GIF) image.
 *
 * Constant alias for string: `"image/gif"`.
 */
ZENOHC_API const struct z_loaned_encoding_t *z_encoding_image_gif(void);
/**
 * A Joint Photographic Experts Group (JPEG) image.
 *
 * Constant alias for string: `"image/jpeg"`.
 */
ZENOHC_API const struct z_loaned_encoding_t *z_encoding_image_jpeg(void);
/**
 * A Portable Network Graphics (PNG) image.
 *
 * Constant alias for string: `"image/png"`.
 */
ZENOHC_API const struct z_loaned_encoding_t *z_encoding_image_png(void);
/**
 * A Web Portable (WebP) image.
 *
 *  Constant alias for string: `"image/webp"`.
 */
ZENOHC_API const struct z_loaned_encoding_t *z_encoding_image_webp(void);
/**
 * Borrows encoding.
 */
ZENOHC_API
const struct z_loaned_encoding_t *z_encoding_loan(const struct z_owned_encoding_t *this_);
/**
 * Returns a loaned default `z_loaned_encoding_t`.
 */
ZENOHC_API const struct z_loaned_encoding_t *z_encoding_loan_default(void);
/**
 * Mutably borrows encoding.
 */
ZENOHC_API struct z_loaned_encoding_t *z_encoding_loan_mut(struct z_owned_encoding_t *this_);
/**
 * Set a schema to this encoding from a c string. Zenoh does not define what a schema is and its semantichs is left to the implementer.
 * E.g. a common schema for `text/plain` encoding is `utf-8`.
 */
ZENOHC_API
z_result_t z_encoding_set_schema_from_str(struct z_loaned_encoding_t *this_,
                                          const char *s);
/**
 * Set a schema to this encoding from a c substring. Zenoh does not define what a schema is and its semantichs is left to the implementer.
 * E.g. a common schema for `text/plain` encoding is `utf-8`.
 */
ZENOHC_API
z_result_t z_encoding_set_schema_from_substr(struct z_loaned_encoding_t *this_,
                                             const char *s,
                                             size_t len);
/**
 * A CSS file.
 *
 * Constant alias for string: `"text/css"`.
 */
ZENOHC_API const struct z_loaned_encoding_t *z_encoding_text_css(void);
/**
 * A CSV file.
 *
 * Constant alias for string: `"text/csv"`.
 */
ZENOHC_API const struct z_loaned_encoding_t *z_encoding_text_csv(void);
/**
 * An HTML file.
 *
 * Constant alias for string: `"text/html"`.
 */
ZENOHC_API const struct z_loaned_encoding_t *z_encoding_text_html(void);
/**
 * A JavaScript file.
 *
 * Constant alias for string: `"text/javascript"`.
 */
ZENOHC_API const struct z_loaned_encoding_t *z_encoding_text_javascript(void);
/**
 * JSON data intended to be human readable.
 *
 * Constant alias for string: `"text/json"`.
 */
ZENOHC_API const struct z_loaned_encoding_t *z_encoding_text_json(void);
/**
 * JSON5 encoded data that are human readable.
 *
 * Constant alias for string: `"text/json5"`.
 */
ZENOHC_API const struct z_loaned_encoding_t *z_encoding_text_json5(void);
/**
 * A MarkDown file.
 *
 * Constant alias for string: `"text/markdown"`.
 */
ZENOHC_API const struct z_loaned_encoding_t *z_encoding_text_markdown(void);
/**
 * A textual file.
 *
 * Constant alias for string: `"text/plain"`.
 */
ZENOHC_API const struct z_loaned_encoding_t *z_encoding_text_plain(void);
/**
 * An XML file that is human readable.
 *
 * Constant alias for string: `"text/xml"`.
 */
ZENOHC_API const struct z_loaned_encoding_t *z_encoding_text_xml(void);
/**
 * YAML data intended to be human readable.
 *
 * Constant alias for string: `"text/yaml"`.
 */
ZENOHC_API const struct z_loaned_encoding_t *z_encoding_text_yaml(void);
/**
 * Constructs an owned non-null-terminated string from encoding
 *
 * @param this_: Encoding.
 * @param out_str: Uninitialized memory location where a string to be constructed.
 */
ZENOHC_API
void z_encoding_to_string(const struct z_loaned_encoding_t *this_,
                          struct z_owned_string_t *out_str);
/**
 * A h261-encoded video stream.
 *
 * Constant alias for string: `"video/h261"`.
 */
ZENOHC_API const struct z_loaned_encoding_t *z_encoding_video_h261(void);
/**
 * A h263-encoded video stream.
 *
 * Constant alias for string: `"video/h263"`.
 */
ZENOHC_API const struct z_loaned_encoding_t *z_encoding_video_h263(void);
/**
 * A h264-encoded video stream.
 *
 * Constant alias for string: `"video/h264"`.
 */
ZENOHC_API const struct z_loaned_encoding_t *z_encoding_video_h264(void);
/**
 * A h265-encoded video stream.
 *
 * Constant alias for string: `"video/h265"`.
 */
ZENOHC_API const struct z_loaned_encoding_t *z_encoding_video_h265(void);
/**
 * A h266-encoded video stream.
 *
 * Constant alias for string: `"video/h266"`.
 */
ZENOHC_API const struct z_loaned_encoding_t *z_encoding_video_h266(void);
/**
 * A video codec defined in MPEG-1, MPEG-2, MPEG-4, or registered at the MP4 registration authority.
 *
 * Constant alias for string: `"video/mp4"`.
 */
ZENOHC_API const struct z_loaned_encoding_t *z_encoding_video_mp4(void);
/**
 * An Ogg-encapsulated video stream.
 *
 * Constant alias for string: `"video/ogg"`.
 */
ZENOHC_API const struct z_loaned_encoding_t *z_encoding_video_ogg(void);
/**
 * An uncompressed, studio-quality video stream.
 *
 * Constant alias for string: `"video/raw"`.
 */
ZENOHC_API const struct z_loaned_encoding_t *z_encoding_video_raw(void);
/**
 * A VP8-encoded video stream.
 *
 * Constant alias for string: `"video/vp8"`.
 */
ZENOHC_API const struct z_loaned_encoding_t *z_encoding_video_vp8(void);
/**
 * A VP9-encoded video stream.
 *
 * Constant alias for string: `"video/vp9"`.
 */
ZENOHC_API const struct z_loaned_encoding_t *z_encoding_video_vp9(void);
/**
 * A boolean. `0` is `false`, `1` is `true`. Other values are invalid.
 *
 * Constant alias for string: `"zenoh/bool"`.
 *
 * Usually used for types: `bool`.
 */
ZENOHC_API const struct z_loaned_encoding_t *z_encoding_zenoh_bool(void);
/**
 * Just some bytes.
 *
 * Constant alias for string: `"zenoh/bytes"`.
 *
 * Usually used for types: `uint8_t[]`.
 */
ZENOHC_API const struct z_loaned_encoding_t *z_encoding_zenoh_bytes(void);
/**
 * A zenoh error.
 *
 * Constant alias for string: `"zenoh/error"`.
 *
 * Usually used for types: `z_reply_error_t`.
 */
ZENOHC_API const struct z_loaned_encoding_t *z_encoding_zenoh_error(void);
/**
 * A VLE-encoded 32bit float. Binary representation uses *IEEE 754-2008* *binary32* .
 *
 * Constant alias for string: `"zenoh/float32"`.
 *
 * Usually used for types: `float`.
 */
ZENOHC_API const struct z_loaned_encoding_t *z_encoding_zenoh_float32(void);
/**
 * A VLE-encoded 64bit float. Binary representation uses *IEEE 754-2008* *binary64*.
 *
 * Constant alias for string: `"zenoh/float64"`.
 *
 * Usually used for types: `double`.
 */
ZENOHC_API const struct z_loaned_encoding_t *z_encoding_zenoh_float64(void);
/**
 * A VLE-encoded signed little-endian 128bit integer. Binary representation uses two's complement.
 *
 * Constant alias for string: `"zenoh/int128"`.
 *
 * Usually used for types: `int128_t`.
 */
ZENOHC_API const struct z_loaned_encoding_t *z_encoding_zenoh_int128(void);
/**
 * A VLE-encoded signed little-endian 16bit integer. Binary representation uses two's complement.
 *
 * Constant alias for string: `"zenoh/int16"`.
 *
 * Usually used for types: `int16_t`.
 */
ZENOHC_API const struct z_loaned_encoding_t *z_encoding_zenoh_int16(void);
/**
 * A VLE-encoded signed little-endian 32bit integer. Binary representation uses two's complement.
 *
 * Constant alias for string: `"zenoh/int32"`.
 *
 * Usually used for types: `int32_t`.
 */
ZENOHC_API const struct z_loaned_encoding_t *z_encoding_zenoh_int32(void);
/**
 * A VLE-encoded signed little-endian 64bit integer. Binary representation uses two's complement.
 *
 * Constant alias for string: `"zenoh/int64"`.
 *
 * Usually used for types: `int64_t`.
 */
ZENOHC_API const struct z_loaned_encoding_t *z_encoding_zenoh_int64(void);
/**
 * A VLE-encoded signed little-endian 8bit integer. Binary representation uses two's complement.
 *
 * Constant alias for string: `"zenoh/int8"`.
 *
 * Usually used for types: `int8_t`.
 */
ZENOHC_API const struct z_loaned_encoding_t *z_encoding_zenoh_int8(void);
/**
 * A UTF-8 string.
 *
 * Constant alias for string: `"zenoh/string"`.
 *
 * Usually used for types: `const char*`.
 */
ZENOHC_API const struct z_loaned_encoding_t *z_encoding_zenoh_string(void);
/**
 * A VLE-encoded unsigned little-endian 128bit integer.
 *
 * Constant alias for string: `"zenoh/uint128"`.
 *
 * Usually used for types: `uint128_t`.
 */
ZENOHC_API const struct z_loaned_encoding_t *z_encoding_zenoh_uint128(void);
/**
 * A VLE-encoded unsigned little-endian 16bit integer.
 *
 * Constant alias for string: `"zenoh/uint16"`.
 *
 * Usually used for types: `uint16_t`.
 */
ZENOHC_API const struct z_loaned_encoding_t *z_encoding_zenoh_uint16(void);
/**
 * A VLE-encoded unsigned little-endian 32bit integer.
 *
 * Constant alias for string: `"zenoh/uint32"`.
 *
 * Usually used for types: `uint32_t`.
 */
ZENOHC_API const struct z_loaned_encoding_t *z_encoding_zenoh_uint32(void);
/**
 * A VLE-encoded unsigned little-endian 64bit integer.
 *
 * Constant alias for string: `"zenoh/uint64"`.
 *
 * Usually used for types: `uint64_t`.
 */
ZENOHC_API const struct z_loaned_encoding_t *z_encoding_zenoh_uint64(void);
/**
 * A VLE-encoded unsigned little-endian 8bit integer.
 *
 * Constant alias for string: `"zenoh/uint8"`.
 *
 * Usually used for types: `uint8_t`.
 */
ZENOHC_API const struct z_loaned_encoding_t *z_encoding_zenoh_uint8(void);
/**
 * @warning This API has been marked as unstable: it works as advertised, but it may be changed in a future release.
 * @brief Returns the entity id of the entity global id.
 */
#if defined(UNSTABLE)
ZENOHC_API
uint32_t z_entity_global_id_eid(const struct z_entity_global_id_t *this_);
#endif
/**
 * @warning This API has been marked as unstable: it works as advertised, but it may be changed in a future release.
 * @brief Returns the zenoh id of entity global id.
 */
#if defined(UNSTABLE)
ZENOHC_API
struct z_id_t z_entity_global_id_zid(const struct z_entity_global_id_t *this_);
#endif
/**
 * Constructs send and recieve ends of the fifo channel
 */
ZENOHC_API
void z_fifo_channel_query_new(struct z_owned_closure_query_t *callback,
                              struct z_owned_fifo_handler_query_t *handler,
                              size_t capacity);
/**
 * Constructs send and recieve ends of the fifo channel
 */
ZENOHC_API
void z_fifo_channel_reply_new(struct z_owned_closure_reply_t *callback,
                              struct z_owned_fifo_handler_reply_t *handler,
                              size_t capacity);
/**
 * Constructs send and recieve ends of the fifo channel
 */
ZENOHC_API
void z_fifo_channel_sample_new(struct z_owned_closure_sample_t *callback,
                               struct z_owned_fifo_handler_sample_t *handler,
                               size_t capacity);
/**
 * Drops the handler and resets it to a gravestone state.
 */
ZENOHC_API void z_fifo_handler_query_drop(struct z_moved_fifo_handler_query_t *this_);
/**
 * Borrows handler.
 */
ZENOHC_API
const struct z_loaned_fifo_handler_query_t *z_fifo_handler_query_loan(const struct z_owned_fifo_handler_query_t *this_);
/**
 * Returns query from the fifo buffer. If there are no more pending queries will block until next query is received, or until
 * the channel is dropped (normally when Queryable is dropped).
 * @return 0 in case of success, `Z_CHANNEL_DISCONNECTED` if channel was dropped (the query will be in the gravestone state),
 * `Z_CHANNEL_NODATA` if the channel is still alive, but its buffer is empty (the query will be in the gravestone state).
 */
ZENOHC_API
z_result_t z_fifo_handler_query_recv(const struct z_loaned_fifo_handler_query_t *this_,
                                     struct z_owned_query_t *query);
/**
 * Returns query from the fifo buffer. If there are no more pending queries will return immediately (with query set to its gravestone state).
 * @return 0 in case of success, `Z_CHANNEL_DISCONNECTED` if channel was dropped (the query will be in the gravestone state),
 * `Z_CHANNEL_NODATA` if the channel is still alive, but its buffer is empty (the query will be in the gravestone state).
 */
ZENOHC_API
z_result_t z_fifo_handler_query_try_recv(const struct z_loaned_fifo_handler_query_t *this_,
                                         struct z_owned_query_t *query);
/**
 * Drops the handler and resets it to a gravestone state.
 */
ZENOHC_API void z_fifo_handler_reply_drop(struct z_moved_fifo_handler_reply_t *this_);
/**
 * Borrows handler.
 */
ZENOHC_API
const struct z_loaned_fifo_handler_reply_t *z_fifo_handler_reply_loan(const struct z_owned_fifo_handler_reply_t *this_);
/**
 * Returns reply from the fifo buffer. If there are no more pending replies will block until next reply is received, or until
 * the channel is dropped (normally when all replies are received).
 * @return 0 in case of success, `Z_CHANNEL_DISCONNECTED` if channel was dropped (the reply will be in the gravestone state).
 */
ZENOHC_API
z_result_t z_fifo_handler_reply_recv(const struct z_loaned_fifo_handler_reply_t *this_,
                                     struct z_owned_reply_t *reply);
/**
 * Returns reply from the fifo buffer. If there are no more pending replies will return immediately (with reply set to its gravestone state).
 * @return 0 in case of success, `Z_CHANNEL_DISCONNECTED` if channel was dropped (the reply will be in the gravestone state),
 * `Z_CHANNEL_NODATA` if the channel is still alive, but its buffer is empty (the reply will be in the gravestone state).
 */
ZENOHC_API
z_result_t z_fifo_handler_reply_try_recv(const struct z_loaned_fifo_handler_reply_t *this_,
                                         struct z_owned_reply_t *reply);
/**
 * Drops the handler and resets it to a gravestone state.
 */
ZENOHC_API void z_fifo_handler_sample_drop(struct z_moved_fifo_handler_sample_t *this_);
/**
 * Borrows handler.
 */
ZENOHC_API
const struct z_loaned_fifo_handler_sample_t *z_fifo_handler_sample_loan(const struct z_owned_fifo_handler_sample_t *this_);
/**
 * Returns sample from the fifo buffer. If there are no more pending replies will block until next sample is received, or until
 * the channel is dropped (normally when there are no more samples to receive).
 * @return 0 in case of success, `Z_CHANNEL_DISCONNECTED` if channel was dropped (the sample will be in the gravestone state).
 */
ZENOHC_API
z_result_t z_fifo_handler_sample_recv(const struct z_loaned_fifo_handler_sample_t *this_,
                                      struct z_owned_sample_t *sample);
/**
 * Returns sample from the fifo buffer.
 * If there are no more pending replies will return immediately (with sample set to its gravestone state).
 * @return 0 in case of success, `Z_CHANNEL_DISCONNECTED` if channel was dropped (the sample will be in the gravestone state),
 * `Z_CHANNEL_NODATA` if the channel is still alive, but its buffer is empty (the sample will be in the gravestone state).
 */
ZENOHC_API
z_result_t z_fifo_handler_sample_try_recv(const struct z_loaned_fifo_handler_sample_t *this_,
                                          struct z_owned_sample_t *sample);
/**
 * Query data from the matching queryables in the system.
 * Replies are provided through a callback function.
 *
 * @param session: The zenoh session.
 * @param key_expr: The key expression matching resources to query.
 * @param parameters: The query's parameters, similar to a url's query segment.
 * @param callback: The callback function that will be called on reception of replies for this query. It will be automatically dropped once all replies are processed.
 * @param options: Additional options for the get. All owned fields will be consumed.
 *
 * @return 0 in case of success, a negative error value upon failure.
 */
ZENOHC_API
z_result_t z_get(const struct z_loaned_session_t *session,
                 const struct z_loaned_keyexpr_t *key_expr,
                 const char *parameters,
                 struct z_moved_closure_reply_t *callback,
                 struct z_get_options_t *options);
/**
 * Constructs default `z_get_options_t`
 */
ZENOHC_API void z_get_options_default(struct z_get_options_t *this_);
/**
 * Constructs an owned copy of hello message.
 */
ZENOHC_API void z_hello_clone(struct z_owned_hello_t *dst, const struct z_loaned_hello_t *this_);
/**
 * Frees memory and resets hello message to its gravestone state.
 */
ZENOHC_API void z_hello_drop(struct z_moved_hello_t *this_);
/**
 * Borrows hello message.
 */
ZENOHC_API const struct z_loaned_hello_t *z_hello_loan(const struct z_owned_hello_t *this_);
/**
 * Constructs an array of non-owned locators (in the form non-null-terminated strings) of Zenoh entity that sent hello message.
 *
 * The lifetime of locator strings is bound to `this_`.
 */
ZENOHC_API
void z_hello_locators(const struct z_loaned_hello_t *this_,
                      struct z_owned_string_array_t *locators_out);
/**
 * Returns type of Zenoh entity that transmitted hello message.
 */
ZENOHC_API enum z_whatami_t z_hello_whatami(const struct z_loaned_hello_t *this_);
/**
 * @warning This API has been marked as unstable: it works as advertised, but it may be changed in a future release.
 * @brief Returns id of Zenoh entity that transmitted hello message.
 */
#if defined(UNSTABLE)
ZENOHC_API
struct z_id_t z_hello_zid(const struct z_loaned_hello_t *this_);
#endif
/**
 * @warning This API has been marked as unstable: it works as advertised, but it may be changed in a future release.
 * @brief Formats the `z_id_t` into 16-digit hex string (LSB-first order)
 */
#if defined(UNSTABLE)
ZENOHC_API
void z_id_to_string(const struct z_id_t *zid,
                    struct z_owned_string_t *dst);
#endif
/**
 * @warning This API has been marked as unstable: it works as advertised, but it may be changed in a future release.
 * @brief Fetches the Zenoh IDs of all connected peers.
 *
 * `callback` will be called once for each ID, is guaranteed to never be called concurrently,
 * and is guaranteed to be dropped before this function exits.
 *
 * Retuns 0 on success, negative values on failure
 */
#if defined(UNSTABLE)
ZENOHC_API
z_result_t z_info_peers_zid(const struct z_loaned_session_t *session,
                            struct z_moved_closure_zid_t *callback);
#endif
/**
 * @warning This API has been marked as unstable: it works as advertised, but it may be changed in a future release.
 * @brief Fetches the Zenoh IDs of all connected routers.
 *
 * `callback` will be called once for each ID, is guaranteed to never be called concurrently,
 * and is guaranteed to be dropped before this function exits.
 *
 * Retuns 0 on success, negative values on failure.
 */
#if defined(UNSTABLE)
ZENOHC_API
z_result_t z_info_routers_zid(const struct z_loaned_session_t *session,
                              struct z_moved_closure_zid_t *callback);
#endif
/**
 * @warning This API has been marked as unstable: it works as advertised, but it may be changed in a future release.
 * @brief Returns the session's Zenoh ID.
 *
 * Unless the `session` is invalid, that ID is guaranteed to be non-zero.
 * In other words, this function returning an array of 16 zeros means you failed
 * to pass it a valid session.
 */
#if defined(UNSTABLE)
ZENOHC_API
struct z_id_t z_info_zid(const struct z_loaned_session_t *session);
#endif
/**
 * Returns ``true`` if `this` is valid.
 */
#if (defined(SHARED_MEMORY) && defined(UNSTABLE))
ZENOHC_API bool z_internal_alloc_layout_check(const struct z_owned_alloc_layout_t *this_);
#endif
/**
 * Constructs Alloc Layout in its gravestone value.
 */
#if (defined(SHARED_MEMORY) && defined(UNSTABLE))
ZENOHC_API void z_internal_alloc_layout_null(struct z_owned_alloc_layout_t *this_);
#endif
/**
 * Returns ``true`` if `this_` is in a valid state, ``false`` if it is in a gravestone state.
 */
ZENOHC_API bool z_internal_bytes_check(const struct z_owned_bytes_t *this_);
/**
 * The gravestone value for `z_owned_bytes_t`.
 */
ZENOHC_API void z_internal_bytes_null(struct z_owned_bytes_t *this_);
/**
 * @warning This API has been marked as unstable: it works as advertised, but it may be changed in a future release.
 * @return ``true`` if `this` is valid.
 */
#if (defined(SHARED_MEMORY) && defined(UNSTABLE))
ZENOHC_API
bool z_internal_chunk_alloc_result_check(const struct z_owned_chunk_alloc_result_t *this_);
#endif
/**
 * @warning This API has been marked as unstable: it works as advertised, but it may be changed in a future release.
 * @brief Constructs Chunk Alloc Result in its gravestone value.
 */
#if (defined(SHARED_MEMORY) && defined(UNSTABLE))
ZENOHC_API
void z_internal_chunk_alloc_result_null(struct z_owned_chunk_alloc_result_t *this_);
#endif
/**
 * Returns ``true`` if closure is valid, ``false`` if it is in gravestone state.
 */
ZENOHC_API bool z_internal_closure_hello_check(const struct z_owned_closure_hello_t *this_);
/**
 * Constructs a closure in a gravestone state.
 */
ZENOHC_API void z_internal_closure_hello_null(struct z_owned_closure_hello_t *this_);
/**
 * Returns ``true`` if closure is valid, ``false`` if it is in gravestone state.
 */
ZENOHC_API bool z_internal_closure_query_check(const struct z_owned_closure_query_t *this_);
/**
 * Constructs a closure in its gravestone state.
 */
ZENOHC_API void z_internal_closure_query_null(struct z_owned_closure_query_t *this_);
/**
 * Returns ``true`` if closure is valid, ``false`` if it is in gravestone state.
 */
ZENOHC_API bool z_internal_closure_reply_check(const struct z_owned_closure_reply_t *this_);
/**
 * Constructs a closure int its gravestone state.
 */
ZENOHC_API void z_internal_closure_reply_null(struct z_owned_closure_reply_t *this_);
/**
 * Returns ``true`` if closure is valid, ``false`` if it is in gravestone state.
 */
ZENOHC_API bool z_internal_closure_sample_check(const struct z_owned_closure_sample_t *this_);
/**
 * Constructs a closure in its gravestone state.
 */
ZENOHC_API void z_internal_closure_sample_null(struct z_owned_closure_sample_t *this_);
/**
 * @warning This API has been marked as unstable: it works as advertised, but it may be changed in a future release.
 * @brief Returns ``true`` if closure is valid, ``false`` if it is in gravestone state.
 */
#if defined(UNSTABLE)
ZENOHC_API
bool z_internal_closure_zid_check(const struct z_owned_closure_zid_t *this_);
#endif
/**
 * @warning This API has been marked as unstable: it works as advertised, but it may be changed in a future release.
 * @brief Constructs a null closure.
 */
#if defined(UNSTABLE)
ZENOHC_API
void z_internal_closure_zid_null(struct z_owned_closure_zid_t *this_);
#endif
/**
 * Returns ``true`` if conditional variable is valid, ``false`` otherwise.
 */
ZENOHC_API bool z_internal_condvar_check(const struct z_owned_condvar_t *this_);
/**
 * Constructs conditional variable in a gravestone state.
 */
ZENOHC_API void z_internal_condvar_null(struct z_owned_condvar_t *this_);
/**
 * Returns ``true`` if config is valid, ``false`` if it is in a gravestone state.
 */
ZENOHC_API bool z_internal_config_check(const struct z_owned_config_t *this_);
/**
 * Constructs config in its gravestone state.
 */
ZENOHC_API void z_internal_config_null(struct z_owned_config_t *this_);
/**
 * Returns ``true`` if encoding is in non-default state, ``false`` otherwise.
 */
ZENOHC_API bool z_internal_encoding_check(const struct z_owned_encoding_t *this_);
/**
 * Constructs a default `z_owned_encoding_t`.
 */
ZENOHC_API void z_internal_encoding_null(struct z_owned_encoding_t *this_);
/**
 * Returns ``true`` if handler is valid, ``false`` if it is in gravestone state.
 */
ZENOHC_API
bool z_internal_fifo_handler_query_check(const struct z_owned_fifo_handler_query_t *this_);
/**
 * Constructs a handler in gravestone state.
 */
ZENOHC_API void z_internal_fifo_handler_query_null(struct z_owned_fifo_handler_query_t *this_);
/**
 * Returns ``true`` if handler is valid, ``false`` if it is in gravestone state.
 */
ZENOHC_API
bool z_internal_fifo_handler_reply_check(const struct z_owned_fifo_handler_reply_t *this_);
/**
 * Constructs a handler in gravestone state.
 */
ZENOHC_API void z_internal_fifo_handler_reply_null(struct z_owned_fifo_handler_reply_t *this_);
/**
 * Returns ``true`` if handler is valid, ``false`` if it is in gravestone state.
 */
ZENOHC_API
bool z_internal_fifo_handler_sample_check(const struct z_owned_fifo_handler_sample_t *this_);
/**
 * Constructs a handler in gravestone state.
 */
ZENOHC_API void z_internal_fifo_handler_sample_null(struct z_owned_fifo_handler_sample_t *this_);
/**
 * Returns ``true`` if `hello message` is valid, ``false`` if it is in a gravestone state.
 */
ZENOHC_API bool z_internal_hello_check(const struct z_owned_hello_t *this_);
/**
 * Constructs hello message in a gravestone state.
 */
ZENOHC_API void z_internal_hello_null(struct z_owned_hello_t *this_);
/**
 * Returns ``true`` if `keyexpr` is valid, ``false`` if it is in gravestone state.
 */
ZENOHC_API bool z_internal_keyexpr_check(const struct z_owned_keyexpr_t *this_);
/**
 * Constructs an owned key expression in a gravestone state.
 */
ZENOHC_API void z_internal_keyexpr_null(struct z_owned_keyexpr_t *this_);
/**
 * @warning This API has been marked as unstable: it works as advertised, but it may be changed in a future release.
 * @brief Returns ``true`` if `this` is valid.
 */
#if (defined(SHARED_MEMORY) && defined(UNSTABLE))
ZENOHC_API
bool z_internal_memory_layout_check(const struct z_owned_memory_layout_t *this_);
#endif
/**
 * @warning This API has been marked as unstable: it works as advertised, but it may be changed in a future release.
 * @brief Constructs Memory Layout in its gravestone value.
 */
#if (defined(SHARED_MEMORY) && defined(UNSTABLE))
ZENOHC_API
void z_internal_memory_layout_null(struct z_owned_memory_layout_t *this_);
#endif
/**
 * Returns ``true`` if mutex is valid, ``false`` otherwise.
 */
ZENOHC_API bool z_internal_mutex_check(const struct z_owned_mutex_t *this_);
/**
 * Constructs mutex in a gravestone state.
 */
ZENOHC_API void z_internal_mutex_null(struct z_owned_mutex_t *this_);
/**
 * Returns ``true`` if publisher is valid, ``false`` otherwise.
 */
ZENOHC_API bool z_internal_publisher_check(const struct z_owned_publisher_t *this_);
/**
 * Constructs a publisher in a gravestone state.
 */
ZENOHC_API void z_internal_publisher_null(struct z_owned_publisher_t *this_);
/**
 * Returns `false` if `this` is in a gravestone state, `true` otherwise.
 */
ZENOHC_API bool z_internal_query_check(const struct z_owned_query_t *query);
/**
 * Constructs query in its gravestone value.
 */
ZENOHC_API void z_internal_query_null(struct z_owned_query_t *this_);
/**
 * Returns ``true`` if queryable is valid, ``false`` otherwise.
 */
ZENOHC_API bool z_internal_queryable_check(const struct z_owned_queryable_t *this_);
/**
 * Constructs a queryable in its gravestone value.
 */
ZENOHC_API void z_internal_queryable_null(struct z_owned_queryable_t *this_);
/**
 * Returns ``true`` if `reply` is valid, ``false`` otherwise.
 */
ZENOHC_API bool z_internal_reply_check(const struct z_owned_reply_t *this_);
/**
 * Returns ``true`` if reply error is in non-default state, ``false`` otherwise.
 */
ZENOHC_API bool z_internal_reply_err_check(const struct z_owned_reply_err_t *this_);
/**
 * Constructs an empty `z_owned_reply_err_t`.
 */
ZENOHC_API void z_internal_reply_err_null(struct z_owned_reply_err_t *this_);
/**
 * Constructs the reply in its gravestone state.
 */
ZENOHC_API void z_internal_reply_null(struct z_owned_reply_t *this_);
/**
 * Returns ``true`` if handler is valid, ``false`` if it is in gravestone state.
 */
ZENOHC_API
bool z_internal_ring_handler_query_check(const struct z_owned_ring_handler_query_t *this_);
/**
 * Constructs a handler in gravestone state.
 */
ZENOHC_API void z_internal_ring_handler_query_null(struct z_owned_ring_handler_query_t *this_);
/**
 * Returns ``true`` if handler is valid, ``false`` if it is in gravestone state.
 */
ZENOHC_API
bool z_internal_ring_handler_reply_check(const struct z_owned_ring_handler_reply_t *this_);
/**
 * Constructs a handler in gravestone state.
 */
ZENOHC_API void z_internal_ring_handler_reply_null(struct z_owned_ring_handler_reply_t *this_);
/**
 * Returns ``true`` if handler is valid, ``false`` if it is in gravestone state.
 */
ZENOHC_API
bool z_internal_ring_handler_sample_check(const struct z_owned_ring_handler_sample_t *this_);
/**
 * Constructs a handler in gravestone state.
 */
ZENOHC_API void z_internal_ring_handler_sample_null(struct z_owned_ring_handler_sample_t *this_);
/**
 * Returns ``true`` if sample is valid, ``false`` if it is in gravestone state.
 */
ZENOHC_API bool z_internal_sample_check(const struct z_owned_sample_t *this_);
/**
 * Constructs sample in its gravestone state.
 */
ZENOHC_API void z_internal_sample_null(struct z_owned_sample_t *this_);
/**
 * Returns ``true`` if `session` is valid, ``false`` otherwise.
 */
ZENOHC_API bool z_internal_session_check(const struct z_owned_session_t *this_);
/**
 * Constructs a Zenoh session in its gravestone state.
 */
ZENOHC_API void z_internal_session_null(struct z_owned_session_t *this_);
/**
 * @warning This API has been marked as unstable: it works as advertised, but it may be changed in a future release.
 * @return ``true`` if `this` is valid.
 */
#if (defined(SHARED_MEMORY) && defined(UNSTABLE))
ZENOHC_API
bool z_internal_shm_check(const struct z_owned_shm_t *this_);
#endif
/**
 * @warning This API has been marked as unstable: it works as advertised, but it may be changed in a future release.
 * @return Returns ``true`` if `this` is valid.
 */
#if (defined(SHARED_MEMORY) && defined(UNSTABLE))
ZENOHC_API
bool z_internal_shm_client_check(const struct z_owned_shm_client_t *this_);
#endif
/**
 * @warning This API has been marked as unstable: it works as advertised, but it may be changed in a future release.
 * @brief Constructs SHM client in its gravestone value.
 */
#if (defined(SHARED_MEMORY) && defined(UNSTABLE))
ZENOHC_API
void z_internal_shm_client_null(struct z_owned_shm_client_t *this_);
#endif
/**
 * @warning This API has been marked as unstable: it works as advertised, but it may be changed in a future release.
 * @return ``true`` if `this` is valid.
 */
#if (defined(SHARED_MEMORY) && defined(UNSTABLE))
ZENOHC_API
bool z_internal_shm_client_storage_check(const struct z_owned_shm_client_storage_t *this_);
#endif
/**
 * @warning This API has been marked as unstable: it works as advertised, but it may be changed in a future release.
 * Constructs SHM Client Storage in its gravestone value.
 */
#if (defined(SHARED_MEMORY) && defined(UNSTABLE))
ZENOHC_API
void z_internal_shm_client_storage_null(struct z_owned_shm_client_storage_t *this_);
#endif
/**
 * @warning This API has been marked as unstable: it works as advertised, but it may be changed in a future release.
 * @return ``true`` if `this` is valid.
 */
#if (defined(SHARED_MEMORY) && defined(UNSTABLE))
ZENOHC_API
bool z_internal_shm_mut_check(const struct z_owned_shm_mut_t *this_);
#endif
/**
 * @warning This API has been marked as unstable: it works as advertised, but it may be changed in a future release.
 * @brief Constructs ZShmMut slice in its gravestone value.
 */
#if (defined(SHARED_MEMORY) && defined(UNSTABLE))
ZENOHC_API
void z_internal_shm_mut_null(struct z_owned_shm_mut_t *this_);
#endif
/**
 * @warning This API has been marked as unstable: it works as advertised, but it may be changed in a future release.
 * @brief Constructs ZShm slice in its gravestone value.
 */
#if (defined(SHARED_MEMORY) && defined(UNSTABLE))
ZENOHC_API
void z_internal_shm_null(struct z_owned_shm_t *this_);
#endif
/**
 * @warning This API has been marked as unstable: it works as advertised, but it may be changed in a future release.
 * @brief Returns ``true`` if `this` is valid.
 */
#if (defined(SHARED_MEMORY) && defined(UNSTABLE))
ZENOHC_API
bool z_internal_shm_provider_check(const struct z_owned_shm_provider_t *this_);
#endif
/**
 * @warning This API has been marked as unstable: it works as advertised, but it may be changed in a future release.
 * @brief Constructs SHM Provider in its gravestone value.
 */
#if (defined(SHARED_MEMORY) && defined(UNSTABLE))
ZENOHC_API
void z_internal_shm_provider_null(struct z_owned_shm_provider_t *this_);
#endif
/**
 * @return ``true`` if slice is not empty, ``false`` otherwise.
 */
ZENOHC_API bool z_internal_slice_check(const struct z_owned_slice_t *this_);
/**
 * Constructs an empty `z_owned_slice_t`.
 */
ZENOHC_API void z_internal_slice_null(struct z_owned_slice_t *this_);
/**
 * @warning This API has been marked as unstable: it works as advertised, but it may be changed in a future release.
 * @brief Returns ``true`` if source info is valid, ``false`` if it is in gravestone state.
 */
#if defined(UNSTABLE)
ZENOHC_API
bool z_internal_source_info_check(const struct z_owned_source_info_t *this_);
#endif
/**
 * @warning This API has been marked as unstable: it works as advertised, but it may be changed in a future release.
 * @brief Constructs source info in its gravestone state.
 */
#if defined(UNSTABLE)
ZENOHC_API
void z_internal_source_info_null(struct z_owned_source_info_t *this_);
#endif
/**
 * @return ``true`` if the string array is valid, ``false`` if it is in a gravestone state.
 */
ZENOHC_API bool z_internal_string_array_check(const struct z_owned_string_array_t *this_);
/**
 * Constructs string array in its gravestone state.
 */
ZENOHC_API void z_internal_string_array_null(struct z_owned_string_array_t *this_);
/**
 * @return ``true`` if `this_` is a valid string, ``false`` if it is in gravestone state.
 */
ZENOHC_API bool z_internal_string_check(const struct z_owned_string_t *this_);
/**
 * Constructs owned string in a gravestone state.
 */
ZENOHC_API void z_internal_string_null(struct z_owned_string_t *this_);
/**
 * Returns ``true`` if subscriber is valid, ``false`` otherwise.
 */
ZENOHC_API bool z_internal_subscriber_check(const struct z_owned_subscriber_t *this_);
/**
 * Constructs a subscriber in a gravestone state.
 */
ZENOHC_API void z_internal_subscriber_null(struct z_owned_subscriber_t *this_);
/**
 * Returns ``true`` if task is valid, ``false`` otherwise.
 */
ZENOHC_API bool z_internal_task_check(const struct z_owned_task_t *this_);
/**
 * Constructs task in a gravestone state.
 */
ZENOHC_API void z_internal_task_null(struct z_owned_task_t *this_);
/**
 * Constructs a non-owned non-null-terminated string from key expression.
 */
ZENOHC_API
void z_keyexpr_as_view_string(const struct z_loaned_keyexpr_t *this_,
                              struct z_view_string_t *out_string);
/**
 * Canonizes the passed string in place, possibly shortening it by modifying `len`.
 *
 * May SEGFAULT if `start` is NULL or lies in read-only memory (as values initialized with string litterals do).
 *
 * @return 0 upon success, negative error values upon failure (if the passed string was an invalid
 * key expression for reasons other than a non-canon form).
 */
ZENOHC_API
z_result_t z_keyexpr_canonize(char *start,
                              size_t *len);
/**
 * Canonizes the passed string in place, possibly shortening it by placing a new null-terminator.
 * May SEGFAULT if `start` is NULL or lies in read-only memory (as values initialized with string litterals do).
 *
 * @return 0 upon success, negative error values upon failure (if the passed string was an invalid
 * key expression for reasons other than a non-canon form).
 */
ZENOHC_API
z_result_t z_keyexpr_canonize_null_terminated(char *start);
/**
 * Constructs a copy of the key expression.
 */
ZENOHC_API
void z_keyexpr_clone(struct z_owned_keyexpr_t *dst,
                     const struct z_loaned_keyexpr_t *this_);
/**
 * Constructs key expression by concatenation of key expression in `left` with a string in `right`.
 * Returns 0 in case of success, negative error code otherwise.
 *
 * You should probably prefer `z_keyexpr_join` as Zenoh may then take advantage of the hierachical separation it inserts.
 * To avoid odd behaviors, concatenating a key expression starting with `*` to one ending with `*` is forbidden by this operation,
 * as this would extremely likely cause bugs.
 */
ZENOHC_API
z_result_t z_keyexpr_concat(struct z_owned_keyexpr_t *this_,
                            const struct z_loaned_keyexpr_t *left,
                            const char *right_start,
                            size_t right_len);
/**
 * Frees key expression and resets it to its gravestone state.
 */
ZENOHC_API void z_keyexpr_drop(struct z_moved_keyexpr_t *this_);
/**
 * Returns ``true`` if both ``left`` and ``right`` are equal, ``false`` otherwise.
 */
ZENOHC_API
bool z_keyexpr_equals(const struct z_loaned_keyexpr_t *left,
                      const struct z_loaned_keyexpr_t *right);
/**
 * Constructs a `z_owned_keyexpr_t` from a string, copying the passed string.
 * @return 0 in case of success, negative error code in case of failure (for example if `expr` is not a valid key expression or if it is
 * not in canon form.
 */
ZENOHC_API
z_result_t z_keyexpr_from_str(struct z_owned_keyexpr_t *this_,
                              const char *expr);
/**
 * Constructs `z_owned_keyexpr_t` from a string, copying the passed string. The copied string is canonized.
 * @return 0 in case of success, negative error code in case of failure (for example if expr is not a valid key expression
 * even despite canonization).
 */
ZENOHC_API
z_result_t z_keyexpr_from_str_autocanonize(struct z_owned_keyexpr_t *this_,
                                           const char *expr);
/**
 * Constructs a `z_owned_keyexpr_t` by copying a substring.
 *
 * @param this_: An uninitialized location in memory where key expression will be constructed.
 * @param expr: A buffer with length >= `len`.
 * @param len: Number of characters from `expr` to consider.
 * @return 0 in case of success, negative error code otherwise.
 */
ZENOHC_API
z_result_t z_keyexpr_from_substr(struct z_owned_keyexpr_t *this_,
                                 const char *expr,
                                 size_t len);
/**
 * Constructs a `z_keyexpr_t` by copying a substring.
 *
 * @param this_: An uninitialized location in memory where key expression will be constructed.
 * @param expr: A buffer of with length >= `len`.
 * @param len: Number of characters from `expr` to consider. Will be modified to be equal to canonized key expression length.
 * @return 0 in case of success, negative error code otherwise.
 */
ZENOHC_API
z_result_t z_keyexpr_from_substr_autocanonize(struct z_owned_keyexpr_t *this_,
                                              const char *start,
                                              size_t *len);
/**
 * Returns ``true`` if ``left`` includes ``right``, i.e. the set defined by ``left`` contains every key belonging to the set
 * defined by ``right``, ``false`` otherwise.
 */
ZENOHC_API
bool z_keyexpr_includes(const struct z_loaned_keyexpr_t *left,
                        const struct z_loaned_keyexpr_t *right);
/**
 * Returns ``true`` if the keyexprs intersect, i.e. there exists at least one key which is contained in both of the
 * sets defined by ``left`` and ``right``, ``false`` otherwise.
 */
ZENOHC_API
bool z_keyexpr_intersects(const struct z_loaned_keyexpr_t *left,
                          const struct z_loaned_keyexpr_t *right);
/**
 * Returns 0 if the passed string is a valid (and canon) key expression.
 * Otherwise returns negative error value.
 */
ZENOHC_API z_result_t z_keyexpr_is_canon(const char *start, size_t len);
/**
 * Constructs key expression by performing path-joining (automatically inserting) of `left` with `right`.
 * @return 0 in case of success, negative error code otherwise.
 */
ZENOHC_API
z_result_t z_keyexpr_join(struct z_owned_keyexpr_t *this_,
                          const struct z_loaned_keyexpr_t *left,
                          const struct z_loaned_keyexpr_t *right);
/**
 * Borrows `z_owned_keyexpr_t`.
 */
ZENOHC_API const struct z_loaned_keyexpr_t *z_keyexpr_loan(const struct z_owned_keyexpr_t *this_);
/**
 * @warning This API has been marked as unstable: it works as advertised, but it may be changed in a future release.
 * @brief Returns the relation between `left` and `right` from `left`'s point of view.
 *
 * @note This is slower than `z_keyexpr_intersects` and `keyexpr_includes`, so you should favor these methods for most applications.
 */
#if defined(UNSTABLE)
ZENOHC_API
enum z_keyexpr_intersection_level_t z_keyexpr_relation_to(const struct z_loaned_keyexpr_t *left,
                                                          const struct z_loaned_keyexpr_t *right);
#endif
/**
 * @warning This API has been marked as unstable: it works as advertised, but it may be changed in a future release.
 * @brief Deletes Memory Layout.
 */
#if (defined(SHARED_MEMORY) && defined(UNSTABLE))
ZENOHC_API
void z_memory_layout_drop(struct z_moved_memory_layout_t *this_);
#endif
/**
 * @warning This API has been marked as unstable: it works as advertised, but it may be changed in a future release.
 * @brief Extract data from Memory Layout.
 */
#if (defined(SHARED_MEMORY) && defined(UNSTABLE))
ZENOHC_API
void z_memory_layout_get_data(const struct z_loaned_memory_layout_t *this_,
                              size_t *out_size,
                              struct z_alloc_alignment_t *out_alignment);
#endif
/**
 * @warning This API has been marked as unstable: it works as advertised, but it may be changed in a future release.
 * @brief Borrows Memory Layout.
 */
#if (defined(SHARED_MEMORY) && defined(UNSTABLE))
ZENOHC_API
const struct z_loaned_memory_layout_t *z_memory_layout_loan(const struct z_owned_memory_layout_t *this_);
#endif
/**
 * @warning This API has been marked as unstable: it works as advertised, but it may be changed in a future release.
 * @brief Creates a new Memory Layout.
 */
#if (defined(SHARED_MEMORY) && defined(UNSTABLE))
ZENOHC_API
z_result_t z_memory_layout_new(struct z_owned_memory_layout_t *this_,
                               size_t size,
                               struct z_alloc_alignment_t alignment);
#endif
/**
 * Drops mutex and resets it to its gravestone state.
 */
ZENOHC_API void z_mutex_drop(struct z_moved_mutex_t *this_);
/**
 * Constructs a mutex.
 * @return 0 in case of success, negative error code otherwise.
 */
ZENOHC_API z_result_t z_mutex_init(struct z_owned_mutex_t *this_);
/**
 * Mutably borrows mutex.
 */
ZENOHC_API struct z_loaned_mutex_t *z_mutex_loan_mut(struct z_owned_mutex_t *this_);
/**
 * Locks mutex. If mutex is already locked, blocks the thread until it aquires the lock.
 * @return 0 in case of success, negative error code in case of failure.
 */
ZENOHC_API z_result_t z_mutex_lock(struct z_loaned_mutex_t *this_);
/**
 * Tries to lock mutex. If mutex is already locked, return immediately.
 * @return 0 in case of success, negative value if failed to aquire the lock.
 */
ZENOHC_API z_result_t z_mutex_try_lock(struct z_loaned_mutex_t *this_);
/**
 * Unlocks previously locked mutex. If mutex was not locked by the current thread, the behaviour is undefined.
 * @return 0 in case of success, negative error code otherwise.
 */
ZENOHC_API
z_result_t z_mutex_unlock(struct z_loaned_mutex_t *this_);
/**
 * Constructs and opens a new Zenoh session.
 *
 * @return 0 in case of success, negative error code otherwise (in this case the session will be in its gravestone state).
 */
ZENOHC_API
z_result_t z_open(struct z_owned_session_t *this_,
                  struct z_moved_config_t *config,
                  const struct z_open_options_t *_options);
/**
 * Constructs the default value for `z_open_options_t`.
 */
ZENOHC_API void z_open_options_default(struct z_open_options_t *this_);
/**
 * @warning This API has been marked as unstable: it works as advertised, but it may be changed in a future release.
 * @brief Constructs and opens a new Zenoh session with specified client storage.
 *
 * @return 0 in case of success, negative error code otherwise (in this case the session will be in its gravestone state).
 */
#if (defined(SHARED_MEMORY) && defined(UNSTABLE))
ZENOHC_API
z_result_t z_open_with_custom_shm_clients(struct z_owned_session_t *this_,
                                          struct z_moved_config_t *config,
                                          const struct z_loaned_shm_client_storage_t *shm_clients);
#endif
/**
 * @warning This API has been marked as unstable: it works as advertised, but it may be changed in a future release.
 * @brief Creates a new POSIX SHM Client.
 */
#if (defined(SHARED_MEMORY) && defined(UNSTABLE))
ZENOHC_API
void z_posix_shm_client_new(struct z_owned_shm_client_t *this_);
#endif
/**
 * @warning This API has been marked as unstable: it works as advertised, but it may be changed in a future release.
 * @brief Creates a new POSIX SHM Provider.
 */
#if (defined(SHARED_MEMORY) && defined(UNSTABLE))
ZENOHC_API
z_result_t z_posix_shm_provider_new(struct z_owned_shm_provider_t *this_,
                                    const struct z_loaned_memory_layout_t *layout);
#endif
/**
 * Returns the default value of #z_priority_t.
 */
ZENOHC_API enum z_priority_t z_priority_default(void);
/**
 * Sends a `DELETE` message onto the publisher's key expression.
 *
 * @return 0 in case of success, negative error code in case of failure.
 */
ZENOHC_API
z_result_t z_publisher_delete(const struct z_loaned_publisher_t *publisher,
                              const struct z_publisher_delete_options_t *options);
/**
 * Constructs the default values for the delete operation via a publisher entity.
 */
ZENOHC_API void z_publisher_delete_options_default(struct z_publisher_delete_options_t *this_);
/**
 * Frees memory and resets publisher to its gravestone state.
 */
ZENOHC_API void z_publisher_drop(struct z_moved_publisher_t *this_);
/**
 * @warning This API has been marked as unstable: it works as advertised, but it may be changed in a future release.
 * @brief Returns the ID of the publisher.
 */
#if defined(UNSTABLE)
ZENOHC_API
struct z_entity_global_id_t z_publisher_id(const struct z_loaned_publisher_t *publisher);
#endif
/**
 * Returns the key expression of the publisher.
 */
ZENOHC_API
const struct z_loaned_keyexpr_t *z_publisher_keyexpr(const struct z_loaned_publisher_t *publisher);
/**
 * Borrows publisher.
 */
ZENOHC_API
const struct z_loaned_publisher_t *z_publisher_loan(const struct z_owned_publisher_t *this_);
/**
 * Mutably borrows publisher.
 */
ZENOHC_API struct z_loaned_publisher_t *z_publisher_loan_mut(struct z_owned_publisher_t *this_);
/**
 * Constructs the default value for `z_publisher_options_t`.
 */
ZENOHC_API void z_publisher_options_default(struct z_publisher_options_t *this_);
/**
 * Sends a `PUT` message onto the publisher's key expression, transfering the payload ownership.
 *
 *
 * The payload and all owned options fields are consumed upon function return.
 *
 * @param this_: The publisher.
 * @param session: The Zenoh session.
 * @param payload: The dat to publish. WIll be consumed.
 * @param options: The publisher put options. All owned fields will be consumed.
 *
 * @return 0 in case of success, negative error values in case of failure.
 */
ZENOHC_API
z_result_t z_publisher_put(const struct z_loaned_publisher_t *this_,
                           struct z_moved_bytes_t *payload,
                           struct z_publisher_put_options_t *options);
/**
 * Constructs the default value for `z_publisher_put_options_t`.
 */
ZENOHC_API void z_publisher_put_options_default(struct z_publisher_put_options_t *this_);
/**
 * Publishes data on specified key expression.
 *
 * @param session: The Zenoh session.
 * @param key_expr: The key expression to publish to.
 * @param payload: The value to put (consumed upon function return).
 * @param options: The put options (all owned values will be consumed upon function return).
 *
 * @return 0 in case of success, negative error values in case of failure.
 */
ZENOHC_API
z_result_t z_put(const struct z_loaned_session_t *session,
                 const struct z_loaned_keyexpr_t *key_expr,
                 struct z_moved_bytes_t *payload,
                 struct z_put_options_t *options);
/**
 * Constructs the default value for `z_put_options_t`.
 */
ZENOHC_API void z_put_options_default(struct z_put_options_t *this_);
/**
 * Gets query attachment.
 *
 * Returns NULL if query does not contain an attachment.
 */
ZENOHC_API const struct z_loaned_bytes_t *z_query_attachment(const struct z_loaned_query_t *this_);
/**
 * Constructs a shallow copy of the query, allowing to keep it in an "open" state past the callback's return.
 *
 * This operation is infallible, but may return a gravestone value if `query` itself was a gravestone value (which cannot be the case in a callback).
 */
ZENOHC_API
void z_query_clone(struct z_owned_query_t *dst,
                   const struct z_loaned_query_t *this_);
/**
 * Automatic query consolidation strategy selection.
 *
 * A query consolidation strategy will automatically be selected depending the query selector.
 * If the selector contains time range properties, no consolidation is performed.
 * Otherwise the `z_query_consolidation_latest` strategy is used.
 */
ZENOHC_API struct z_query_consolidation_t z_query_consolidation_auto(void);
/**
 * Creates a default `z_query_consolidation_t` (consolidation mode AUTO).
 */
ZENOHC_API struct z_query_consolidation_t z_query_consolidation_default(void);
/**
 * Latest consolidation.
 *
 * This strategy optimizes bandwidth on all links in the system but will provide a very poor latency.
 */
ZENOHC_API
struct z_query_consolidation_t z_query_consolidation_latest(void);
/**
 * Monotonic consolidation.
 *
 * This strategy offers the best latency. Replies are directly transmitted to the application when received
 * without needing to wait for all replies. This mode does not guarantee that there will be no duplicates.
 */
ZENOHC_API
struct z_query_consolidation_t z_query_consolidation_monotonic(void);
/**
 * No consolidation.
 *
 * This strategy is useful when querying timeseries data bases or when using quorums.
 */
ZENOHC_API struct z_query_consolidation_t z_query_consolidation_none(void);
/**
 * Destroys the query resetting it to its gravestone value.
 */
ZENOHC_API void z_query_drop(struct z_moved_query_t *this_);
/**
 * Gets query <a href="https://github.com/eclipse-zenoh/roadmap/blob/main/rfcs/ALL/Query%20Payload.md">payload encoding</a>.
 *
 * Returns NULL if query does not contain an encoding.
 */
ZENOHC_API
const struct z_loaned_encoding_t *z_query_encoding(const struct z_loaned_query_t *this_);
/**
 * Gets query key expression.
 */
ZENOHC_API const struct z_loaned_keyexpr_t *z_query_keyexpr(const struct z_loaned_query_t *this_);
/**
 * Borrows the query.
 */
ZENOHC_API const struct z_loaned_query_t *z_query_loan(const struct z_owned_query_t *this_);
/**
 * Gets query <a href="https://github.com/eclipse-zenoh/roadmap/tree/main/rfcs/ALL/Selectors">value selector</a>.
 */
ZENOHC_API
void z_query_parameters(const struct z_loaned_query_t *this_,
                        struct z_view_string_t *parameters);
/**
 * Gets query <a href="https://github.com/eclipse-zenoh/roadmap/blob/main/rfcs/ALL/Query%20Payload.md">payload</a>.
 *
 * Returns NULL if query does not contain a payload.
 */
ZENOHC_API
const struct z_loaned_bytes_t *z_query_payload(const struct z_loaned_query_t *this_);
/**
 * Sends a reply to a query.
 *
 * This function must be called inside of a Queryable callback passing the
 * query received as parameters of the callback function. This function can
 * be called multiple times to send multiple replies to a query. The reply
 * will be considered complete when the Queryable callback returns.
 *
 * @param this_: The query to reply to.
 * @param key_expr: The key of this reply.
 * @param payload: The payload of this reply. Will be consumed.
 * @param options: The options of this reply. All owned fields will be consumed.
 *
 * @return 0 in case of success, negative error code otherwise.
 */
ZENOHC_API
z_result_t z_query_reply(const struct z_loaned_query_t *this_,
                         const struct z_loaned_keyexpr_t *key_expr,
                         struct z_moved_bytes_t *payload,
                         struct z_query_reply_options_t *options);
/**
 * Sends a delete reply to a query.
 *
 * This function must be called inside of a Queryable callback passing the
 * query received as parameters of the callback function. This function can
 * be called multiple times to send multiple replies to a query. The reply
 * will be considered complete when the Queryable callback returns.
 *
 * @param this: The query to reply to.
 * @param key_expr: The key of this delete reply.
 * @param options: The options of this delete reply. All owned fields will be consumed.
 *
 * @return 0 in case of success, negative error code otherwise.
 */
ZENOHC_API
z_result_t z_query_reply_del(const struct z_loaned_query_t *this_,
                             const struct z_loaned_keyexpr_t *key_expr,
                             struct z_query_reply_del_options_t *options);
/**
 * Constructs the default value for `z_query_reply_del_options_t`.
 */
ZENOHC_API void z_query_reply_del_options_default(struct z_query_reply_del_options_t *this_);
/**
 * Sends a error reply to a query.
 *
 * This function must be called inside of a Queryable callback passing the
 * query received as parameters of the callback function. This function can
 * be called multiple times to send multiple replies to a query. The reply
 * will be considered complete when the Queryable callback returns.
 *
 * @param this_: The query to reply to.
 * @param payload: The payload carrying error message. Will be consumed.
 * @param options: The options of this reply. All owned fields will be consumed.
 *
 * @return 0 in case of success, negative error code otherwise.
 */
ZENOHC_API
z_result_t z_query_reply_err(const struct z_loaned_query_t *this_,
                             struct z_moved_bytes_t *payload,
                             struct z_query_reply_err_options_t *options);
/**
 * Constructs the default value for `z_query_reply_err_options_t`.
 */
ZENOHC_API void z_query_reply_err_options_default(struct z_query_reply_err_options_t *this_);
/**
 * Constructs the default value for `z_query_reply_options_t`.
 */
ZENOHC_API void z_query_reply_options_default(struct z_query_reply_options_t *this_);
/**
 * Create a default `z_query_target_t`.
 */
ZENOHC_API enum z_query_target_t z_query_target_default(void);
/**
 * Frees memory and resets queryable to its gravestone state.
 * The callback closure is not dropped, and thus the queries continue to be served until the corresponding session is closed.
 */
ZENOHC_API
void z_queryable_drop(struct z_moved_queryable_t *this_);
/**
 * @warning This API has been marked as unstable: it works as advertised, but it may be changed in a future release.
 * @brief Returns the ID of the queryable.
 */
#if defined(UNSTABLE)
ZENOHC_API
struct z_entity_global_id_t z_queryable_id(const struct z_loaned_queryable_t *queryable);
#endif
ZENOHC_API
const struct z_loaned_queryable_t *z_queryable_loan(const struct z_owned_queryable_t *this_);
/**
 * Constructs the default value for `z_query_reply_options_t`.
 */
ZENOHC_API void z_queryable_options_default(struct z_queryable_options_t *this_);
/**
 * Fills buffer with random data.
 */
ZENOHC_API void z_random_fill(void *buf, size_t len);
/**
 * Generates random `uint16_t`.
 */
ZENOHC_API uint16_t z_random_u16(void);
/**
 * Generates random `uint32_t`.
 */
ZENOHC_API uint32_t z_random_u32(void);
/**
 * Generates random `uint64_t`.
 */
ZENOHC_API uint64_t z_random_u64(void);
/**
 * Generates random `uint8_t`.
 */
ZENOHC_API uint8_t z_random_u8(void);
/**
 * @warning This API has been marked as unstable: it works as advertised, but it may be changed in a future release.
 */
#if (defined(SHARED_MEMORY) && defined(UNSTABLE))
ZENOHC_API
void z_ref_shm_client_storage_global(struct z_owned_shm_client_storage_t *this_);
#endif
/**
 * @warning This API has been marked as unstable: it works as advertised, but it may be changed in a future release.
 * @brief Returns the default value for `reliability`.
 */
#if defined(UNSTABLE)
ZENOHC_API
enum z_reliability_t z_reliability_default(void);
#endif
/**
 * Constructs an owned shallow copy of reply in provided uninitialized memory location.
 */
ZENOHC_API void z_reply_clone(struct z_owned_reply_t *dst, const struct z_loaned_reply_t *this_);
/**
 * Frees reply, resetting it to its gravestone state.
 */
ZENOHC_API void z_reply_drop(struct z_moved_reply_t *this_);
/**
 * Yields the contents of the reply by asserting it indicates a failure.
 *
 * Returns `NULL` if reply does not contain a error  (i. e. if `z_reply_is_ok` returns ``true``).
 */
ZENOHC_API const struct z_loaned_reply_err_t *z_reply_err(const struct z_loaned_reply_t *this_);
/**
 * Constructs a copy of the reply error message.
 */
ZENOHC_API
void z_reply_err_clone(struct z_owned_reply_err_t *dst,
                       const struct z_loaned_reply_err_t *this_);
/**
 * Frees the memory and resets the reply error it to its default value.
 */
ZENOHC_API void z_reply_err_drop(struct z_moved_reply_err_t *this_);
/**
 * Returns reply error encoding.
 */
ZENOHC_API
const struct z_loaned_encoding_t *z_reply_err_encoding(const struct z_loaned_reply_err_t *this_);
/**
 * Borrows reply error.
 */
ZENOHC_API
const struct z_loaned_reply_err_t *z_reply_err_loan(const struct z_owned_reply_err_t *this_);
/**
 * Returns reply error payload.
 */
ZENOHC_API
const struct z_loaned_bytes_t *z_reply_err_payload(const struct z_loaned_reply_err_t *this_);
/**
 * Returns ``true`` if reply contains a valid response, ``false`` otherwise (in this case it contains a errror value).
 */
ZENOHC_API
bool z_reply_is_ok(const struct z_loaned_reply_t *this_);
/**
 * Borrows reply.
 */
ZENOHC_API const struct z_loaned_reply_t *z_reply_loan(const struct z_owned_reply_t *this_);
/**
 * Yields the contents of the reply by asserting it indicates a success.
 *
 * Returns `NULL` if reply does not contain a sample (i. e. if `z_reply_is_ok` returns ``false``).
 */
ZENOHC_API const struct z_loaned_sample_t *z_reply_ok(const struct z_loaned_reply_t *this_);
/**
 * @warning This API has been marked as unstable: it works as advertised, but it may be changed in a future release.
 * @brief Gets the id of the zenoh instance that answered this Reply.
 * @return `true` if id is present.
 */
#if defined(UNSTABLE)
ZENOHC_API
bool z_reply_replier_id(const struct z_loaned_reply_t *this_,
                        struct z_id_t *out_id);
#endif
/**
 * Constructs send and recieve ends of the ring channel
 */
ZENOHC_API
void z_ring_channel_query_new(struct z_owned_closure_query_t *callback,
                              struct z_owned_ring_handler_query_t *handler,
                              size_t capacity);
/**
 * Constructs send and recieve ends of the ring channel
 */
ZENOHC_API
void z_ring_channel_reply_new(struct z_owned_closure_reply_t *callback,
                              struct z_owned_ring_handler_reply_t *handler,
                              size_t capacity);
/**
 * Constructs send and recieve ends of the ring channel
 */
ZENOHC_API
void z_ring_channel_sample_new(struct z_owned_closure_sample_t *callback,
                               struct z_owned_ring_handler_sample_t *handler,
                               size_t capacity);
/**
 * Drops the handler and resets it to a gravestone state.
 */
ZENOHC_API void z_ring_handler_query_drop(struct z_moved_ring_handler_query_t *this_);
/**
 * Borrows handler.
 */
ZENOHC_API
const struct z_loaned_ring_handler_query_t *z_ring_handler_query_loan(const struct z_owned_ring_handler_query_t *this_);
/**
 * Returns query from the ring buffer. If there are no more pending queries will block until next query is received, or until
 * the channel is dropped (normally when Queryable is dropped).
 * @return 0 in case of success, `Z_CHANNEL_DISCONNECTED` if channel was dropped (the query will be in the gravestone state).
 */
ZENOHC_API
z_result_t z_ring_handler_query_recv(const struct z_loaned_ring_handler_query_t *this_,
                                     struct z_owned_query_t *query);
/**
 * Returns query from the ring buffer. If there are no more pending queries will return immediately (with query set to its gravestone state).
 * @return 0 in case of success, `Z_CHANNEL_DISCONNECTED` if channel was dropped (the query will be in the gravestone state),
 * Z_CHANNEL_NODATA if the channel is still alive, but its buffer is empty (the query will be in the gravestone state).
 */
ZENOHC_API
z_result_t z_ring_handler_query_try_recv(const struct z_loaned_ring_handler_query_t *this_,
                                         struct z_owned_query_t *query);
/**
 * Drops the handler and resets it to a gravestone state.
 */
ZENOHC_API void z_ring_handler_reply_drop(struct z_moved_ring_handler_reply_t *this_);
/**
 * Borrows handler.
 */
ZENOHC_API
const struct z_loaned_ring_handler_reply_t *z_ring_handler_reply_loan(const struct z_owned_ring_handler_reply_t *this_);
/**
 * Returns reply from the ring buffer. If there are no more pending replies will block until next reply is received, or until
 * the channel is dropped (normally when all replies are received).
 * @return 0 in case of success, `Z_CHANNEL_DISCONNECTED` if channel was dropped (the reply will be in the gravestone state).
 */
ZENOHC_API
z_result_t z_ring_handler_reply_recv(const struct z_loaned_ring_handler_reply_t *this_,
                                     struct z_owned_reply_t *reply);
/**
 * Returns reply from the ring buffer. If there are no more pending replies will return immediately (with reply set to its gravestone state).
 * @return 0 in case of success, `Z_CHANNEL_DISCONNECTED` if channel was dropped (the reply will be in the gravestone state),
 * `Z_CHANNEL_NODATA` if the channel is still alive, but its buffer is empty (the reply will be in the gravestone state).
 */
ZENOHC_API
z_result_t z_ring_handler_reply_try_recv(const struct z_loaned_ring_handler_reply_t *this_,
                                         struct z_owned_reply_t *reply);
/**
 * Drops the handler and resets it to a gravestone state.
 */
ZENOHC_API void z_ring_handler_sample_drop(struct z_moved_ring_handler_sample_t *this_);
/**
 * Borrows handler.
 */
ZENOHC_API
const struct z_loaned_ring_handler_sample_t *z_ring_handler_sample_loan(const struct z_owned_ring_handler_sample_t *this_);
/**
 * Returns sample from the ring buffer. If there are no more pending replies will block until next sample is received, or until
 * the channel is dropped (normally when there are no more replies to receive).
 * @return 0 in case of success, `Z_CHANNEL_DISCONNECTED` if channel was dropped (the sample will be in the gravestone state).
 */
ZENOHC_API
z_result_t z_ring_handler_sample_recv(const struct z_loaned_ring_handler_sample_t *this_,
                                      struct z_owned_sample_t *sample);
/**
 * Returns sample from the ring buffer. If there are no more pending replies will return immediately (with sample set to its gravestone state).
 * @return 0 in case of success, `Z_CHANNEL_DISCONNECTED` if channel was dropped (the sample will be in the gravestone state),
 * `Z_CHANNEL_NODATA` if the channel is still alive, but its buffer is empty (the sample will be in the gravestone state).
 */
ZENOHC_API
z_result_t z_ring_handler_sample_try_recv(const struct z_loaned_ring_handler_sample_t *this_,
                                          struct z_owned_sample_t *sample);
/**
 * Returns sample attachment.
 *
 * Returns `NULL`, if sample does not contain any attachment.
 */
ZENOHC_API
const struct z_loaned_bytes_t *z_sample_attachment(const struct z_loaned_sample_t *this_);
/**
 * Constructs an owned shallow copy of the sample (i.e. all modficiations applied to the copy, might be visible in the original) in provided uninitilized memory location.
 */
ZENOHC_API
void z_sample_clone(struct z_owned_sample_t *dst,
                    const struct z_loaned_sample_t *this_);
/**
 * Returns sample qos congestion control value.
 */
ZENOHC_API
enum z_congestion_control_t z_sample_congestion_control(const struct z_loaned_sample_t *this_);
/**
 * Frees the memory and invalidates the sample, resetting it to a gravestone state.
 */
ZENOHC_API void z_sample_drop(struct z_moved_sample_t *this_);
/**
 * Returns the encoding associated with the sample data.
 */
ZENOHC_API
const struct z_loaned_encoding_t *z_sample_encoding(const struct z_loaned_sample_t *this_);
/**
 * Returns whether sample qos express flag was set or not.
 */
ZENOHC_API bool z_sample_express(const struct z_loaned_sample_t *this_);
/**
 * Returns the key expression of the sample.
 */
ZENOHC_API const struct z_loaned_keyexpr_t *z_sample_keyexpr(const struct z_loaned_sample_t *this_);
/**
 * Returns the sample kind.
 */
ZENOHC_API enum z_sample_kind_t z_sample_kind(const struct z_loaned_sample_t *this_);
/**
 * Borrows sample.
 */
ZENOHC_API const struct z_loaned_sample_t *z_sample_loan(const struct z_owned_sample_t *this_);
/**
 * Returns the sample payload data.
 */
ZENOHC_API const struct z_loaned_bytes_t *z_sample_payload(const struct z_loaned_sample_t *this_);
/**
 * Returns sample qos priority value.
 */
ZENOHC_API enum z_priority_t z_sample_priority(const struct z_loaned_sample_t *this_);
/**
 * @warning This API has been marked as unstable: it works as advertised, but it may be changed in a future release.
 * @brief Returns the reliability setting the sample was delivered with.
 */
#if defined(UNSTABLE)
ZENOHC_API
enum z_reliability_t z_sample_reliability(const struct z_loaned_sample_t *this_);
#endif
/**
 * @warning This API has been marked as unstable: it works as advertised, but it may be changed in a future release.
 * @brief Returns the sample source_info.
 */
#if defined(UNSTABLE)
ZENOHC_API
const struct z_loaned_source_info_t *z_sample_source_info(const struct z_loaned_sample_t *this_);
#endif
/**
 * Returns the sample timestamp.
 *
 * Will return `NULL`, if sample is not associated with a timestamp.
 */
ZENOHC_API const struct z_timestamp_t *z_sample_timestamp(const struct z_loaned_sample_t *this_);
/**
 * Scout for routers and/or peers.
 *
 * @param config: A set of properties to configure scouting session.
 * @param callback: A closure that will be called on each hello message received from discoverd Zenoh entities.
 * @param options: A set of scouting options
 *
 * @return 0 if successful, negative error values upon failure.
 */
ZENOHC_API
z_result_t z_scout(struct z_moved_config_t *config,
                   struct z_moved_closure_hello_t *callback,
                   const struct z_scout_options_t *options);
/**
 * Constructs the default values for the scouting operation.
 */
ZENOHC_API void z_scout_options_default(struct z_scout_options_t *this_);
/**
 * Frees memory and invalidates the session.
 */
ZENOHC_API void z_session_drop(struct z_moved_session_t *this_);
/**
 * Borrows session.
 */
ZENOHC_API const struct z_loaned_session_t *z_session_loan(const struct z_owned_session_t *this_);
/**
 * @warning This API has been marked as unstable: it works as advertised, but it may be changed in a future release.
 * @brief Deletes SHM Client.
 */
#if (defined(SHARED_MEMORY) && defined(UNSTABLE))
ZENOHC_API
void z_shm_client_drop(struct z_moved_shm_client_t *this_);
#endif
/**
 * @warning This API has been marked as unstable: it works as advertised, but it may be changed in a future release.
 * @brief Creates a new SHM Client.
 */
#if (defined(SHARED_MEMORY) && defined(UNSTABLE))
ZENOHC_API
void z_shm_client_new(struct z_owned_shm_client_t *this_,
                      struct zc_threadsafe_context_t context,
                      struct zc_shm_client_callbacks_t callbacks);
#endif
/**
 * @warning This API has been marked as unstable: it works as advertised, but it may be changed in a future release.
 * @brief Performs a shallow copy of SHM Client Storage.
 */
#if (defined(SHARED_MEMORY) && defined(UNSTABLE))
ZENOHC_API
void z_shm_client_storage_clone(struct z_owned_shm_client_storage_t *this_,
                                const struct z_loaned_shm_client_storage_t *from);
#endif
/**
 * @warning This API has been marked as unstable: it works as advertised, but it may be changed in a future release.
 * @brief Derefs SHM Client Storage.
 */
#if (defined(SHARED_MEMORY) && defined(UNSTABLE))
ZENOHC_API
void z_shm_client_storage_drop(struct z_moved_shm_client_storage_t *this_);
#endif
/**
 * @warning This API has been marked as unstable: it works as advertised, but it may be changed in a future release.
 * @brief Borrows SHM Client Storage.
 */
#if (defined(SHARED_MEMORY) && defined(UNSTABLE))
ZENOHC_API
const struct z_loaned_shm_client_storage_t *z_shm_client_storage_loan(const struct z_owned_shm_client_storage_t *this_);
#endif
/**
 * @warning This API has been marked as unstable: it works as advertised, but it may be changed in a future release.
 */
#if (defined(SHARED_MEMORY) && defined(UNSTABLE))
ZENOHC_API
z_result_t z_shm_client_storage_new(struct z_owned_shm_client_storage_t *this_,
                                    const struct zc_loaned_shm_client_list_t *clients,
                                    bool add_default_client_set);
#endif
/**
 * @warning This API has been marked as unstable: it works as advertised, but it may be changed in a future release.
 */
#if (defined(SHARED_MEMORY) && defined(UNSTABLE))
ZENOHC_API
void z_shm_client_storage_new_default(struct z_owned_shm_client_storage_t *this_);
#endif
/**
 * @warning This API has been marked as unstable: it works as advertised, but it may be changed in a future release.
 * @brief Converts borrowed ZShm slice to owned ZShm slice by performing a shallow SHM reference copy.
 */
#if (defined(SHARED_MEMORY) && defined(UNSTABLE))
ZENOHC_API
void z_shm_clone(struct z_owned_shm_t *out,
                 const struct z_loaned_shm_t *this_);
#endif
/**
 * @warning This API has been marked as unstable: it works as advertised, but it may be changed in a future release.
 * @return the pointer of the ZShm slice.
 */
#if (defined(SHARED_MEMORY) && defined(UNSTABLE))
ZENOHC_API
const unsigned char *z_shm_data(const struct z_loaned_shm_t *this_);
#endif
/**
 * @warning This API has been marked as unstable: it works as advertised, but it may be changed in a future release.
 * @brief Deletes ZShm slice.
 */
#if (defined(SHARED_MEMORY) && defined(UNSTABLE))
ZENOHC_API
void z_shm_drop(struct z_moved_shm_t *this_);
#endif
/**
 * @warning This API has been marked as unstable: it works as advertised, but it may be changed in a future release.
 * @brief Constructs ZShm slice from ZShmMut slice.
 */
#if (defined(SHARED_MEMORY) && defined(UNSTABLE))
ZENOHC_API
void z_shm_from_mut(struct z_owned_shm_t *this_,
                    struct z_moved_shm_mut_t *that);
#endif
/**
 * @warning This API has been marked as unstable: it works as advertised, but it may be changed in a future release.
 * @return the length of the ZShm slice.
 */
#if (defined(SHARED_MEMORY) && defined(UNSTABLE))
ZENOHC_API
size_t z_shm_len(const struct z_loaned_shm_t *this_);
#endif
/**
 * @warning This API has been marked as unstable: it works as advertised, but it may be changed in a future release.
 * @brief Borrows ZShm slice.
 */
#if (defined(SHARED_MEMORY) && defined(UNSTABLE))
ZENOHC_API
const struct z_loaned_shm_t *z_shm_loan(const struct z_owned_shm_t *this_);
#endif
/**
 * @brief Mutably borrows ZShm slice.
 */
#if (defined(SHARED_MEMORY) && defined(UNSTABLE))
ZENOHC_API struct z_loaned_shm_t *z_shm_loan_mut(struct z_owned_shm_t *this_);
#endif
/**
 * @warning This API has been marked as unstable: it works as advertised, but it may be changed in a future release.
 * @return the immutable pointer to the underlying data.
 */
#if (defined(SHARED_MEMORY) && defined(UNSTABLE))
ZENOHC_API
const unsigned char *z_shm_mut_data(const struct z_loaned_shm_mut_t *this_);
#endif
/**
 * @warning This API has been marked as unstable: it works as advertised, but it may be changed in a future release.
 * @return the mutable pointer to the underlying data.
 */
#if (defined(SHARED_MEMORY) && defined(UNSTABLE))
ZENOHC_API
unsigned char *z_shm_mut_data_mut(struct z_loaned_shm_mut_t *this_);
#endif
/**
 * @warning This API has been marked as unstable: it works as advertised, but it may be changed in a future release.
 * @brief Deletes ZShmMut slice.
 */
#if (defined(SHARED_MEMORY) && defined(UNSTABLE))
ZENOHC_API
void z_shm_mut_drop(struct z_moved_shm_mut_t *this_);
#endif
/**
 * @warning This API has been marked as unstable: it works as advertised, but it may be changed in a future release.
 * @return the length of the ZShmMut slice.
 */
#if (defined(SHARED_MEMORY) && defined(UNSTABLE))
ZENOHC_API
size_t z_shm_mut_len(const struct z_loaned_shm_mut_t *this_);
#endif
/**
 * @warning This API has been marked as unstable: it works as advertised, but it may be changed in a future release.
 * @brief Borrows ZShmMut slice.
 */
#if (defined(SHARED_MEMORY) && defined(UNSTABLE))
ZENOHC_API
const struct z_loaned_shm_mut_t *z_shm_mut_loan(const struct z_owned_shm_mut_t *this_);
#endif
/**
 * @warning This API has been marked as unstable: it works as advertised, but it may be changed in a future release.
 * @brief Mutably borrows ZShmMut slice.
 */
#if (defined(SHARED_MEMORY) && defined(UNSTABLE))
ZENOHC_API
struct z_loaned_shm_mut_t *z_shm_mut_loan_mut(struct z_owned_shm_mut_t *this_);
#endif
/**
 * @warning This API has been marked as unstable: it works as advertised, but it may be changed in a future release.
 * @brief Tries to obtain mutable SHM buffer instead of immutable one.
 * @param this: mutable SHM buffer to be initialized upon success
 * @param that: immutable SHM buffer
 * @param immut: immutable SHM buffer returned back to caller's side
 * ONLY in case of Z_EUNAVAILABLE failure
 * @return Z_OK in case of success, Z_EUNAVAILABLE in case of unsuccessful write access,
 * Z_EINVAL if moved value is incorrect.
 */
#if (defined(SHARED_MEMORY) && defined(UNSTABLE))
ZENOHC_API
z_result_t z_shm_mut_try_from_immut(struct z_owned_shm_mut_t *this_,
                                    struct z_moved_shm_t *that,
                                    struct z_owned_shm_t *immut);
#endif
/**
 * @warning This API has been marked as unstable: it works as advertised, but it may be changed in a future release.
 */
#if (defined(SHARED_MEMORY) && defined(UNSTABLE))
ZENOHC_API
void z_shm_provider_alloc(struct z_buf_layout_alloc_result_t *out_result,
                          const struct z_loaned_shm_provider_t *provider,
                          size_t size,
                          struct z_alloc_alignment_t alignment);
#endif
/**
 * @warning This API has been marked as unstable: it works as advertised, but it may be changed in a future release.
 */
#if (defined(SHARED_MEMORY) && defined(UNSTABLE))
ZENOHC_API
void z_shm_provider_alloc_gc(struct z_buf_layout_alloc_result_t *out_result,
                             const struct z_loaned_shm_provider_t *provider,
                             size_t size,
                             struct z_alloc_alignment_t alignment);
#endif
/**
 * @warning This API has been marked as unstable: it works as advertised, but it may be changed in a future release.
 */
#if (defined(SHARED_MEMORY) && defined(UNSTABLE))
ZENOHC_API
void z_shm_provider_alloc_gc_defrag(struct z_buf_layout_alloc_result_t *out_result,
                                    const struct z_loaned_shm_provider_t *provider,
                                    size_t size,
                                    struct z_alloc_alignment_t alignment);
#endif
/**
 * @warning This API has been marked as unstable: it works as advertised, but it may be changed in a future release.
 */
#if (defined(SHARED_MEMORY) && defined(UNSTABLE))
ZENOHC_API
z_result_t z_shm_provider_alloc_gc_defrag_async(struct z_buf_layout_alloc_result_t *out_result,
                                                const struct z_loaned_shm_provider_t *provider,
                                                size_t size,
                                                struct z_alloc_alignment_t alignment,
                                                struct zc_threadsafe_context_t result_context,
                                                void (*result_callback)(void*,
                                                                        struct z_buf_layout_alloc_result_t*));
#endif
/**
 * @warning This API has been marked as unstable: it works as advertised, but it may be changed in a future release.
 */
#if (defined(SHARED_MEMORY) && defined(UNSTABLE))
ZENOHC_API
void z_shm_provider_alloc_gc_defrag_blocking(struct z_buf_layout_alloc_result_t *out_result,
                                             const struct z_loaned_shm_provider_t *provider,
                                             size_t size,
                                             struct z_alloc_alignment_t alignment);
#endif
/**
 * @warning This API has been marked as unstable: it works as advertised, but it may be changed in a future release.
 */
#if (defined(SHARED_MEMORY) && defined(UNSTABLE))
ZENOHC_API
void z_shm_provider_alloc_gc_defrag_dealloc(struct z_buf_layout_alloc_result_t *out_result,
                                            const struct z_loaned_shm_provider_t *provider,
                                            size_t size,
                                            struct z_alloc_alignment_t alignment);
#endif
/**
 * @warning This API has been marked as unstable: it works as advertised, but it may be changed in a future release.
 */
#if (defined(SHARED_MEMORY) && defined(UNSTABLE))
ZENOHC_API
size_t z_shm_provider_available(const struct z_loaned_shm_provider_t *provider);
#endif
/**
 * @warning This API has been marked as unstable: it works as advertised, but it may be changed in a future release.
 */
#if (defined(SHARED_MEMORY) && defined(UNSTABLE))
ZENOHC_API
size_t z_shm_provider_defragment(const struct z_loaned_shm_provider_t *provider);
#endif
/**
 * @warning This API has been marked as unstable: it works as advertised, but it may be changed in a future release.
 * @brief Deletes SHM Provider.
 */
#if (defined(SHARED_MEMORY) && defined(UNSTABLE))
ZENOHC_API
void z_shm_provider_drop(struct z_moved_shm_provider_t *this_);
#endif
/**
 * @warning This API has been marked as unstable: it works as advertised, but it may be changed in a future release.
 */
#if (defined(SHARED_MEMORY) && defined(UNSTABLE))
ZENOHC_API
size_t z_shm_provider_garbage_collect(const struct z_loaned_shm_provider_t *provider);
#endif
/**
 * @warning This API has been marked as unstable: it works as advertised, but it may be changed in a future release.
 * @brief Borrows SHM Provider.
 */
#if (defined(SHARED_MEMORY) && defined(UNSTABLE))
ZENOHC_API
const struct z_loaned_shm_provider_t *z_shm_provider_loan(const struct z_owned_shm_provider_t *this_);
#endif
/**
 * @warning This API has been marked as unstable: it works as advertised, but it may be changed in a future release.
 */
#if (defined(SHARED_MEMORY) && defined(UNSTABLE))
ZENOHC_API
z_result_t z_shm_provider_map(struct z_owned_shm_mut_t *out_result,
                              const struct z_loaned_shm_provider_t *provider,
                              struct z_allocated_chunk_t allocated_chunk,
                              size_t len);
#endif
/**
 * @warning This API has been marked as unstable: it works as advertised, but it may be changed in a future release.
 * @brief Creates a new SHM Provider.
 */
#if (defined(SHARED_MEMORY) && defined(UNSTABLE))
ZENOHC_API
void z_shm_provider_new(struct z_owned_shm_provider_t *this_,
                        z_protocol_id_t id,
                        struct zc_context_t context,
                        struct zc_shm_provider_backend_callbacks_t callbacks);
#endif
/**
 * @warning This API has been marked as unstable: it works as advertised, but it may be changed in a future release.
 * @brief Creates a new threadsafe SHM Provider.
 */
#if (defined(SHARED_MEMORY) && defined(UNSTABLE))
ZENOHC_API
void z_shm_provider_threadsafe_new(struct z_owned_shm_provider_t *this_,
                                   z_protocol_id_t id,
                                   struct zc_threadsafe_context_t context,
                                   struct zc_shm_provider_backend_callbacks_t callbacks);
#endif
/**
 * @warning This API has been marked as unstable: it works as advertised, but it may be changed in a future release.
 * @brief Mutably borrows ZShm slice as borrowed ZShmMut slice.
 */
#if (defined(SHARED_MEMORY) && defined(UNSTABLE))
ZENOHC_API
struct z_loaned_shm_mut_t *z_shm_try_mut(struct z_owned_shm_t *this_);
#endif
/**
 * @warning This API has been marked as unstable: it works as advertised, but it may be changed in a future release.
 * @brief Tries to reborrow mutably-borrowed ZShm slice as borrowed ZShmMut slice.
 */
#if (defined(SHARED_MEMORY) && defined(UNSTABLE))
ZENOHC_API
struct z_loaned_shm_mut_t *z_shm_try_reloan_mut(struct z_loaned_shm_t *this_);
#endif
/**
 * Puts current thread to sleep for specified amount of milliseconds.
 */
ZENOHC_API int8_t z_sleep_ms(size_t time);
/**
 * Puts current thread to sleep for specified amount of seconds.
 */
ZENOHC_API int8_t z_sleep_s(size_t time);
/**
 * Puts current thread to sleep for specified amount of microseconds.
 */
ZENOHC_API int8_t z_sleep_us(size_t time);
/**
 * Constructs an owned copy of a slice.
 */
ZENOHC_API void z_slice_clone(struct z_owned_slice_t *dst, const struct z_loaned_slice_t *this_);
/**
 * Constructs a slice by copying a `len` bytes long sequence starting at `start`.
 *
 * @return -1 if `start == NULL` and `len > 0` (creating an empty slice), 0 otherwise.
 */
ZENOHC_API
z_result_t z_slice_copy_from_buf(struct z_owned_slice_t *this_,
                                 const uint8_t *start,
                                 size_t len);
/**
 * @return the pointer to the slice data.
 */
ZENOHC_API const uint8_t *z_slice_data(const struct z_loaned_slice_t *this_);
/**
 * Frees the memory and invalidates the slice.
 */
ZENOHC_API void z_slice_drop(struct z_moved_slice_t *this_);
/**
 * Constructs an empty `z_owned_slice_t`.
 */
ZENOHC_API void z_slice_empty(struct z_owned_slice_t *this_);
/**
 * Constructs a slice by transferring ownership of `data` to it.
 * @param this_: Pointer to an uninitialized memoery location where slice will be constructed.
 * @param data: Pointer to the data to be owned by `this_`.
 * @param len: Number of bytes in `data`.
 * @param deleter: A thread-safe delete function to free the `data`. Will be called once when `this_` is dropped. Can be NULL, in case if `data` is allocated in static memory.
 * @param context: An optional context to be passed to the `deleter`.
 *
 * @return -1 if `start == NULL` and `len > 0` (creating an empty slice), 0 otherwise.
 */
ZENOHC_API
z_result_t z_slice_from_buf(struct z_owned_slice_t *this_,
                            uint8_t *data,
                            size_t len,
                            void (*drop)(void *data, void *context),
                            void *context);
/**
 * @return ``true`` if slice is empty, ``false`` otherwise.
 */
ZENOHC_API bool z_slice_is_empty(const struct z_loaned_slice_t *this_);
/**
 * @return the length of the slice.
 */
ZENOHC_API size_t z_slice_len(const struct z_loaned_slice_t *this_);
/**
 * Borrows slice.
 */
ZENOHC_API const struct z_loaned_slice_t *z_slice_loan(const struct z_owned_slice_t *this_);
/**
 * @warning This API has been marked as unstable: it works as advertised, but it may be changed in a future release.
 * @brief Frees the memory and invalidates the source info, resetting it to a gravestone state.
 */
#if defined(UNSTABLE)
ZENOHC_API
void z_source_info_drop(struct z_moved_source_info_t *this_);
#endif
/**
 * @warning This API has been marked as unstable: it works as advertised, but it may be changed in a future release.
 * @brief Returns the source_id of the source info.
 */
#if defined(UNSTABLE)
ZENOHC_API
struct z_entity_global_id_t z_source_info_id(const struct z_loaned_source_info_t *this_);
#endif
/**
 * @warning This API has been marked as unstable: it works as advertised, but it may be changed in a future release.
 * @brief Borrows source info.
 */
#if defined(UNSTABLE)
ZENOHC_API
const struct z_loaned_source_info_t *z_source_info_loan(const struct z_owned_source_info_t *this_);
#endif
/**
 * @warning This API has been marked as unstable: it works as advertised, but it may be changed in a future release.
 * @brief Creates source info.
 */
#if defined(UNSTABLE)
ZENOHC_API
z_result_t z_source_info_new(struct z_owned_source_info_t *this_,
                             const struct z_entity_global_id_t *source_id,
                             uint64_t source_sn);
#endif
/**
 * @warning This API has been marked as unstable: it works as advertised, but it may be changed in a future release.
 * @brief Returns the source_sn of the source info.
 */
#if defined(UNSTABLE)
ZENOHC_API
uint64_t z_source_info_sn(const struct z_loaned_source_info_t *this_);
#endif
/**
 * Constructs an owned copy of a string array.
 */
ZENOHC_API
void z_string_array_clone(struct z_owned_string_array_t *dst,
                          const struct z_loaned_string_array_t *this_);
/**
 * Destroys the string array, resetting it to its gravestone value.
 */
ZENOHC_API void z_string_array_drop(struct z_moved_string_array_t *this_);
/**
 * @return the value at the position of index in the string array.
 *
 * Will return `NULL` if the index is out of bounds.
 */
ZENOHC_API
const struct z_loaned_string_t *z_string_array_get(const struct z_loaned_string_array_t *this_,
                                                   size_t index);
/**
 * @return ``true`` if the array is empty, ``false`` otherwise.
 */
ZENOHC_API bool z_string_array_is_empty(const struct z_loaned_string_array_t *this_);
/**
 * @return number of elements in the array.
 */
ZENOHC_API size_t z_string_array_len(const struct z_loaned_string_array_t *this_);
/**
 * Borrows string array.
 */
ZENOHC_API
const struct z_loaned_string_array_t *z_string_array_loan(const struct z_owned_string_array_t *this_);
/**
 * Mutably borrows string array.
 */
ZENOHC_API
struct z_loaned_string_array_t *z_string_array_loan_mut(struct z_owned_string_array_t *this_);
/**
 * Constructs a new empty string array.
 */
ZENOHC_API void z_string_array_new(struct z_owned_string_array_t *this_);
/**
 * Appends specified value to the end of the string array by alias.
 *
 * @return the new length of the array.
 */
ZENOHC_API
size_t z_string_array_push_by_alias(struct z_loaned_string_array_t *this_,
                                    const struct z_loaned_string_t *value);
/**
 * Appends specified value to the end of the string array by copying.
 *
 * @return the new length of the array.
 */
ZENOHC_API
size_t z_string_array_push_by_copy(struct z_loaned_string_array_t *this_,
                                   const struct z_loaned_string_t *value);
ZENOHC_API const struct z_loaned_slice_t *z_string_as_slice(const struct z_loaned_string_t *this_);
/**
 * Constructs an owned copy of a string.
 */
ZENOHC_API void z_string_clone(struct z_owned_string_t *dst, const struct z_loaned_string_t *this_);
/**
 * Constructs an owned string by copying `str` into it (including terminating 0), using `strlen` (this should therefore not be used with untrusted inputs).
 *
 * @return -1 if `str == NULL` (and creates a string in a gravestone state), 0 otherwise.
 */
ZENOHC_API
z_result_t z_string_copy_from_str(struct z_owned_string_t *this_,
                                  const char *str);
/**
 * Constructs an owned string by copying a `str` substring of length `len`.
 *
 * @return -1 if `str == NULL` and `len > 0` (and creates a string in a gravestone state), 0 otherwise.
 */
ZENOHC_API
z_result_t z_string_copy_from_substr(struct z_owned_string_t *this_,
                                     const char *str,
                                     size_t len);
/**
 * @return the pointer of the string data.
 */
ZENOHC_API const char *z_string_data(const struct z_loaned_string_t *this_);
/**
 * Frees memory and invalidates `z_owned_string_t`, putting it in gravestone state.
 */
ZENOHC_API void z_string_drop(struct z_moved_string_t *this_);
/**
 * Constructs an empty owned string.
 */
ZENOHC_API void z_string_empty(struct z_owned_string_t *this_);
/**
 * Constructs an owned string by transferring ownership of a null-terminated string `str` to it.
 * @param this_: Pointer to an uninitialized memory location where an owned string will be constructed.
 * @param value: Pointer to a null terminated string to be owned by `this_`.
 * @param deleter: A thread-safe delete function to free the `str`. Will be called once when `str` is dropped. Can be NULL, in case if `str` is allocated in static memory.
 * @param context: An optional context to be passed to the `deleter`.
 * @return -1 if `str == NULL` and `len > 0` (and creates a string in a gravestone state), 0 otherwise.
 */
ZENOHC_API
z_result_t z_string_from_str(struct z_owned_string_t *this_,
                             char *str,
                             void (*drop)(void *value, void *context),
                             void *context);
/**
 * @return ``true`` if string is empty, ``false`` otherwise.
 */
ZENOHC_API bool z_string_is_empty(const struct z_loaned_string_t *this_);
/**
 * @return the length of the string (without terminating 0 character).
 */
ZENOHC_API size_t z_string_len(const struct z_loaned_string_t *this_);
/**
 * Borrows string.
 */
ZENOHC_API const struct z_loaned_string_t *z_string_loan(const struct z_owned_string_t *this_);
/**
 * Drops subscriber and resets it to its gravestone state.
 * The callback closure is not dropped and still keeps receiving and processing samples until the corresponding session is closed.
 */
ZENOHC_API
void z_subscriber_drop(struct z_moved_subscriber_t *this_);
/**
 * Returns the key expression of the subscriber.
 */
ZENOHC_API
const struct z_loaned_keyexpr_t *z_subscriber_keyexpr(const struct z_loaned_subscriber_t *subscriber);
/**
 * Borrows subscriber.
 */
ZENOHC_API
const struct z_loaned_subscriber_t *z_subscriber_loan(const struct z_owned_subscriber_t *this_);
/**
 * Constructs the default value for `z_subscriber_options_t`.
 */
ZENOHC_API void z_subscriber_options_default(struct z_subscriber_options_t *this_);
/**
 * Detaches the task and releases all allocated resources.
 */
ZENOHC_API void z_task_detach(struct z_moved_task_t *this_);
/**
 * Drop the task. Same as `z_task_detach`. Use `z_task_join` to wait for the task completion.
 */
ZENOHC_API void z_task_drop(struct z_moved_task_t *this_);
/**
 * Constructs a new task.
 *
 * @param this_: An uninitialized memory location where task will be constructed.
 * @param _attr: Attributes of the task (currently unused).
 * @param fun: Function to be executed by the task.
 * @param arg: Argument that will be passed to the function `fun`.
 */
ZENOHC_API
z_result_t z_task_init(struct z_owned_task_t *this_,
                       const struct z_task_attr_t *_attr,
                       void (*fun)(void *arg),
                       void *arg);
/**
 * Joins the task and releases all allocated resources
 */
ZENOHC_API z_result_t z_task_join(struct z_moved_task_t *this_);
/**
 * Get number of milliseconds passed since creation of `time`.
 */
ZENOHC_API uint64_t z_time_elapsed_ms(const struct z_time_t *time);
/**
 * Get number of seconds passed since creation of `time`.
 */
ZENOHC_API uint64_t z_time_elapsed_s(const struct z_time_t *time);
/**
 * Get number of microseconds passed since creation of `time`.
 */
ZENOHC_API uint64_t z_time_elapsed_us(const struct z_time_t *time);
/**
 * Initialize clock with current time instant.
 */
ZENOHC_API struct z_time_t z_time_now(void);
/**
 * Converts current system time into null-terminated human readable string and writes it to the `buf`.
 *
 * @param buf: A buffer where the string will be writtent
 * @param len: Maximum number of characters to write (including terminating 0). The string will be truncated
 * if it is longer than `len`.
 */
ZENOHC_API
const char *z_time_now_as_str(const char *buf,
                              size_t len);
/**
 * @warning This API has been marked as unstable: it works as advertised, but it may be changed in a future release.
 * @brief Returns id associated with this timestamp.
 */
#if defined(UNSTABLE)
ZENOHC_API
struct z_id_t z_timestamp_id(const struct z_timestamp_t *this_);
#endif
/**
 * Create uhlc timestamp from session id.
 */
ZENOHC_API
z_result_t z_timestamp_new(struct z_timestamp_t *this_,
                           const struct z_loaned_session_t *session);
/**
 * Returns NPT64 time associated with this timestamp.
 */
ZENOHC_API uint64_t z_timestamp_ntp64_time(const struct z_timestamp_t *this_);
/**
 * Undeclares the key expression generated by a call to `z_declare_keyexpr()`.
 * The key expression is consumed.
 * @return 0 in case of success, negative error code otherwise.
 */
ZENOHC_API
z_result_t z_undeclare_keyexpr(struct z_moved_keyexpr_t *this_,
                               const struct z_loaned_session_t *session);
/**
 * @brief Undeclares the given publisher, droping and invalidating it.
 *
 * @return 0 in case of success, negative error code otherwise.
 */
ZENOHC_API z_result_t z_undeclare_publisher(struct z_moved_publisher_t *this_);
/**
 * Undeclares a `z_owned_queryable_t` and drops it.
 *
 * Returns 0 in case of success, negative error code otherwise.
 */
ZENOHC_API z_result_t z_undeclare_queryable(struct z_moved_queryable_t *this_);
/**
 * Undeclares and drops subscriber.
 *
 * @return 0 in case of success, negative error code otherwise.
 */
ZENOHC_API z_result_t z_undeclare_subscriber(struct z_moved_subscriber_t *this_);
/**
 * Constructs a view key expression in empty state
 */
ZENOHC_API void z_view_keyexpr_empty(struct z_view_keyexpr_t *this_);
/**
 * Constructs a `z_view_keyexpr_t` by aliasing a string.
 * @return 0 in case of success, negative error code in case of failure (for example if expr is not a valid key expression or if it is
 * not in canon form.
 * `expr` must outlive the constucted key expression.
 */
ZENOHC_API
z_result_t z_view_keyexpr_from_str(struct z_view_keyexpr_t *this_,
                                   const char *expr);
/**
 * Constructs a `z_view_keyexpr_t` by aliasing a string.
 * The string is canonized in-place before being passed to keyexpr, possibly shortening it by modifying `len`.
 * May SEGFAULT if `expr` is NULL or lies in read-only memory (as values initialized with string litterals do).
 * `expr` must outlive the constucted key expression.
 */
ZENOHC_API
z_result_t z_view_keyexpr_from_str_autocanonize(struct z_view_keyexpr_t *this_,
                                                char *expr);
/**
 * Constructs a `z_view_keyexpr_t` by aliasing a string without checking any of `z_view_keyexpr_t`'s assertions:
 *
 *  - `s` MUST be valid UTF8.
 *  - `s` MUST follow the Key Expression specification, i.e.:
 *   - MUST NOT contain `//`, MUST NOT start nor end with `/`, MUST NOT contain any of the characters `?#$`.
 *   - any instance of `**` may only be lead or followed by `/`.
 *   - the key expression must have canon form.
 *
 * `s` must outlive constructed key expression.
 */
ZENOHC_API
void z_view_keyexpr_from_str_unchecked(struct z_view_keyexpr_t *this_,
                                       const char *s);
/**
 * Constructs a `z_view_keyexpr_t` by aliasing a substring.
 * `expr` must outlive the constucted key expression.
 *
 * @param this_: An uninitialized location in memory where key expression will be constructed.
 * @param expr: A buffer with length >= `len`.
 * @param len: Number of characters from `expr` to consider.
 * @return 0 in case of success, negative error code otherwise.
 */
ZENOHC_API
z_result_t z_view_keyexpr_from_substr(struct z_view_keyexpr_t *this_,
                                      const char *expr,
                                      size_t len);
/**
 * Constructs a `z_view_keyexpr_t` by aliasing a substring.
 * May SEGFAULT if `start` is NULL or lies in read-only memory (as values initialized with string litterals do).
 * `expr` must outlive the constucted key expression.
 *
 * @param this_: An uninitialized location in memory where key expression will be constructed
 * @param expr: A buffer of with length >= `len`.
 * @param len: Number of characters from `expr` to consider. Will be modified to be equal to canonized key expression length.
 * @return 0 in case of success, negative error code otherwise.
 */
ZENOHC_API
z_result_t z_view_keyexpr_from_substr_autocanonize(struct z_view_keyexpr_t *this_,
                                                   char *start,
                                                   size_t *len);
/**
 * Constructs a `z_view_keyexpr_t` by aliasing a substring without checking any of `z_view_keyexpr_t`'s assertions:
 *
 * - `start` MUST be valid UTF8.
 * - `start` MUST follow the Key Expression specification, i.e.:
 *  - MUST NOT contain ``//``, MUST NOT start nor end with ``/``, MUST NOT contain any of the characters ``?#$``.
 *  - any instance of ``**`` may only be lead or followed by ``/``.
 *  - the key expression must have canon form.
 *
 * `start` must outlive constructed key expression.
 */
ZENOHC_API
void z_view_keyexpr_from_substr_unchecked(struct z_view_keyexpr_t *this_,
                                          const char *start,
                                          size_t len);
/**
 * Returns ``true`` if `keyexpr` is valid, ``false`` if it is in gravestone state.
 */
ZENOHC_API bool z_view_keyexpr_is_empty(const struct z_view_keyexpr_t *this_);
/**
 * Borrows `z_view_keyexpr_t`.
 */
ZENOHC_API
const struct z_loaned_keyexpr_t *z_view_keyexpr_loan(const struct z_view_keyexpr_t *this_);
/**
 * Constructs an empty view slice.
 */
ZENOHC_API void z_view_slice_empty(struct z_view_slice_t *this_);
/**
 * Constructs a `len` bytes long view starting at `start`.
 *
 * @return -1 if `start == NULL` and `len > 0` (and creates an empty view slice), 0 otherwise.
 */
ZENOHC_API
z_result_t z_view_slice_from_buf(struct z_view_slice_t *this_,
                                 const uint8_t *start,
                                 size_t len);
/**
 * @return ``true`` if the slice is not empty, ``false`` otherwise.
 */
ZENOHC_API bool z_view_slice_is_empty(const struct z_view_slice_t *this_);
/**
 * Borrows view slice.
 */
ZENOHC_API const struct z_loaned_slice_t *z_view_slice_loan(const struct z_view_slice_t *this_);
/**
 * Constructs an empty view string.
 */
ZENOHC_API void z_view_string_empty(struct z_view_string_t *this_);
/**
 * Constructs a view string of `str`, using `strlen` (this should therefore not be used with untrusted inputs).
 *
 * @return -1 if `str == NULL` (and creates a string in a gravestone state), 0 otherwise.
 */
ZENOHC_API
z_result_t z_view_string_from_str(struct z_view_string_t *this_,
                                  const char *str);
/**
 * Constructs a view string to a specified substring of length `len`.
 *
 * @return -1 if `str == NULL` and `len > 0` (and creates a string in a gravestone state), 0 otherwise.
 */
ZENOHC_API
z_result_t z_view_string_from_substr(struct z_view_string_t *this_,
                                     const char *str,
                                     size_t len);
/**
 * @return ``true`` if view string is valid, ``false`` if it is in a gravestone state.
 */
ZENOHC_API bool z_view_string_is_empty(const struct z_view_string_t *this_);
/**
 * Borrows view string.
 */
ZENOHC_API const struct z_loaned_string_t *z_view_string_loan(const struct z_view_string_t *this_);
/**
 * Constructs a non-owned non-null-terminated string from the kind of zenoh entity.
 *
 * The string has static storage (i.e. valid until the end of the program).
 * @param whatami: A whatami bitmask of zenoh entity kind.
 * @param str_out: An uninitialized memory location where strring will be constructed.
 * @param len: Maximum number of bytes that can be written to the `buf`.
 *
 * @return 0 if successful, negative error values if whatami contains an invalid bitmask.
 */
ZENOHC_API
z_result_t z_whatami_to_view_string(enum z_whatami_t whatami,
                                    struct z_view_string_t *str_out);
/**
 * Calls the closure. Calling an uninitialized closure is a no-op.
 */
ZENOHC_API
void zc_closure_log_call(const struct zc_loaned_closure_log_t *closure,
                         enum zc_log_severity_t severity,
                         const struct z_loaned_string_t *msg);
/**
 * Drops the closure. Droping an uninitialized closure is a no-op.
 */
ZENOHC_API void zc_closure_log_drop(struct zc_moved_closure_log_t *closure_);
/**
 * Borrows closure.
 */
ZENOHC_API
const struct zc_loaned_closure_log_t *zc_closure_log_loan(const struct zc_owned_closure_log_t *closure);
/**
 * @warning This API has been marked as unstable: it works as advertised, but it may be changed in a future release.
 * @brief Calls the closure. Calling an uninitialized closure is a no-op.
 */
#if defined(UNSTABLE)
ZENOHC_API
void zc_closure_matching_status_call(const struct zc_loaned_closure_matching_status_t *closure,
                                     const struct zc_matching_status_t *mathing_status);
#endif
/**
 * @warning This API has been marked as unstable: it works as advertised, but it may be changed in a future release.
 * @brief Drops the closure, resetting it to its gravestone state. Droping an uninitialized closure is a no-op.
 */
#if defined(UNSTABLE)
ZENOHC_API
void zc_closure_matching_status_drop(struct zc_moved_closure_matching_status_t *closure_);
#endif
/**
 * @warning This API has been marked as unstable: it works as advertised, but it may be changed in a future release.
 * @brief Borrows closure.
 */
#if defined(UNSTABLE)
ZENOHC_API
const struct zc_loaned_closure_matching_status_t *zc_closure_matching_status_loan(const struct zc_owned_closure_matching_status_t *closure);
#endif
/**
 * Constructs a configuration by parsing a file path stored in ZENOH_CONFIG environmental variable.
 *
 * Returns 0 in case of success, negative error code otherwise.
 */
ZENOHC_API z_result_t zc_config_from_env(struct z_owned_config_t *this_);
/**
 * Constructs a configuration by parsing a file at `path`. Currently supported format is JSON5, a superset of JSON.
 *
 * Returns 0 in case of success, negative error code otherwise.
 */
ZENOHC_API
z_result_t zc_config_from_file(struct z_owned_config_t *this_,
                               const char *path);
/**
 * Reads a configuration from a JSON-serialized string, such as '{mode:"client",connect:{endpoints:["tcp/127.0.0.1:7447"]}}'.
 *
 * Returns 0 in case of success, negative error code otherwise.
 */
ZENOHC_API
z_result_t zc_config_from_str(struct z_owned_config_t *this_,
                              const char *s);
/**
 * Gets the property with the given path key from the configuration, and constructs and owned string from it.
 */
ZENOHC_API
z_result_t zc_config_get_from_str(const struct z_loaned_config_t *this_,
                                  const char *key,
                                  struct z_owned_string_t *out_value_string);
/**
 * Gets the property with the given path key from the configuration, and constructs and owned string from it.
 */
ZENOHC_API
z_result_t zc_config_get_from_substr(const struct z_loaned_config_t *this_,
                                     const char *key,
                                     size_t key_len,
                                     struct z_owned_string_t *out_value_string);
/**
 * Inserts a JSON-serialized `value` at the `key` position of the configuration.
 *
 * Returns 0 if successful, a negative error code otherwise.
 */
ZENOHC_API
z_result_t zc_config_insert_json(struct z_loaned_config_t *this_,
                                 const char *key,
                                 const char *value);
/**
 * Inserts a JSON-serialized `value` at the `key` position of the configuration.
 *
 * Returns 0 if successful, a negative error code otherwise.
 */
ZENOHC_API
z_result_t zc_config_insert_json_from_substr(struct z_loaned_config_t *this_,
                                             const char *key,
                                             size_t key_len,
                                             const char *value,
                                             size_t value_len);
/**
 * Constructs a json string representation of the `config`, such as '{"mode":"client","connect":{"endpoints":["tcp/127.0.0.1:7447"]}}'.
 *
 * Returns 0 in case of success, negative error code otherwise.
 */
ZENOHC_API
z_result_t zc_config_to_string(const struct z_loaned_config_t *config,
                               struct z_owned_string_t *out_config_string);
/**
<<<<<<< HEAD
 * Initializes the Zenoh runtime logger with custom callback.
=======
 * Initializes the zenoh runtime logger, using rust environment settings or the provided fallback level.
 * E.g.: `RUST_LOG=info` will enable logging at info level. Similarly, you can set the variable to `error` or `debug`.
 *
 * Note that if the environment variable is not set, then fallback filter will be used instead.
 * See https://docs.rs/env_logger/latest/env_logger/index.html for accepted filter format.
 *
 * @param level: The fallback filter if the `RUST_LOG` environment variable is not set.
 */
ZENOHC_API
z_result_t zc_init_log_from_env_or(const char *fallback);
/**
 * Initializes the zenoh runtime logger with custom callback.
>>>>>>> 280e47e8
 *
 * @param min_severity: Minimum severity level of log message to be be passed to the `callback`.
 * Messages with lower severity levels will be ignored.
 * @param callback: A closure that will be called with each log message severity level and content.
 */
ZENOHC_API
void zc_init_log_with_callback(enum zc_log_severity_t min_severity,
                               struct zc_moved_closure_log_t *callback);
/**
 * Initializes the zenoh runtime logger, using rust environment settings.
 *
 * Note that unless you built zenoh-c with the `logger-autoinit` feature disabled,
 * this will be performed automatically by `z_open` and `z_scout`.
 */
ZENOHC_API void zc_init_logging(void);
/**
 * Returns ``true`` if closure is valid, ``false`` if it is in gravestone state.
 */
ZENOHC_API bool zc_internal_closure_log_check(const struct zc_owned_closure_log_t *this_);
/**
 * Constructs a closure in a gravestone state.
 */
ZENOHC_API void zc_internal_closure_log_null(struct zc_owned_closure_log_t *this_);
/**
 * @warning This API has been marked as unstable: it works as advertised, but it may be changed in a future release.
 * @brief Returns ``true`` if closure is valid, ``false`` if it is in gravestone state.
 */
#if defined(UNSTABLE)
ZENOHC_API
bool zc_internal_closure_matching_status_check(const struct zc_owned_closure_matching_status_t *this_);
#endif
/**
 * @warning This API has been marked as unstable: it works as advertised, but it may be changed in a future release.
 * @brief Constructs a null value of 'zc_owned_closure_matching_status_t' type
 */
#if defined(UNSTABLE)
ZENOHC_API
void zc_internal_closure_matching_status_null(struct zc_owned_closure_matching_status_t *this_);
#endif
/**
 * @warning This API has been marked as unstable: it works as advertised, but it may be changed in a future release.
 * @brief Returns ``true`` if liveliness token is valid, ``false`` otherwise.
 */
#if defined(UNSTABLE)
ZENOHC_API
bool zc_internal_liveliness_token_check(const struct zc_owned_liveliness_token_t *this_);
#endif
/**
 * @warning This API has been marked as unstable: it works as advertised, but it may be changed in a future release.
 * @brief Constructs liveliness token in its gravestone state.
 */
#if defined(UNSTABLE)
ZENOHC_API
void zc_internal_liveliness_token_null(struct zc_owned_liveliness_token_t *this_);
#endif
/**
 * @warning This API has been marked as unstable: it works as advertised, but it may be changed in a future release.
 * @brief Checks the matching listener is for the gravestone state
 */
#if defined(UNSTABLE)
ZENOHC_API
bool zc_internal_matching_listener_check(const struct zc_owned_matching_listener_t *this_);
#endif
/**
 * @warning This API has been marked as unstable: it works as advertised, but it may be changed in a future release.
 * @brief Constructs an empty matching listener.
 */
#if defined(UNSTABLE)
ZENOHC_API
void zc_internal_matching_listener_null(struct zc_owned_matching_listener_t *this_);
#endif
/**
 * @warning This API has been marked as unstable: it works as advertised, but it may be changed in a future release.
 * @brief Returns ``true`` if `this` is valid.
 */
#if (defined(SHARED_MEMORY) && defined(UNSTABLE))
ZENOHC_API
bool zc_internal_shm_client_list_check(const struct zc_owned_shm_client_list_t *this_);
#endif
/**
 * @warning This API has been marked as unstable: it works as advertised, but it may be changed in a future release.
 * @brief Constructs SHM client list in its gravestone value.
 */
#if (defined(SHARED_MEMORY) && defined(UNSTABLE))
ZENOHC_API
void zc_internal_shm_client_list_null(struct zc_owned_shm_client_list_t *this_);
#endif
/**
 * @warning This API has been marked as unstable: it works as advertised, but it may be changed in a future release.
 * @brief Constructs default value for `zc_liveliness_declaration_options_t`.
 */
#if defined(UNSTABLE)
ZENOHC_API
void zc_liveliness_declaration_options_default(struct zc_liveliness_declaration_options_t *this_);
#endif
/**
 * @warning This API has been marked as unstable: it works as advertised, but it may be changed in a future release.
 * @brief Declares a subscriber on liveliness tokens that intersect `key_expr`.
 *
 * @param this_: An uninitialized memory location where subscriber will be constructed.
 * @param session: The Zenoh session.
 * @param key_expr: The key expression to subscribe to.
 * @param callback: The callback function that will be called each time a liveliness token status is changed.
 * @param _options: The options to be passed to the liveliness subscriber declaration.
 *
 * @return 0 in case of success, negative error values otherwise.
 */
#if defined(UNSTABLE)
ZENOHC_API
z_result_t zc_liveliness_declare_subscriber(struct z_owned_subscriber_t *this_,
                                            const struct z_loaned_session_t *session,
                                            const struct z_loaned_keyexpr_t *key_expr,
                                            struct z_moved_closure_sample_t *callback,
                                            struct zc_liveliness_subscriber_options_t *options);
#endif
/**
 * @warning This API has been marked as unstable: it works as advertised, but it may be changed in a future release.
 * @brief Constructs and declares a liveliness token on the network.
 *
 * Liveliness token subscribers on an intersecting key expression will receive a PUT sample when connectivity
 * is achieved, and a DELETE sample if it's lost.
 *
 * @param this_: An uninitialized memory location where liveliness token will be constructed.
 * @param session: A Zenos session to declare the liveliness token.
 * @param key_expr: A keyexpr to declare a liveliess token for.
 * @param _options: Liveliness token declaration properties.
 */
#if defined(UNSTABLE)
ZENOHC_API
z_result_t zc_liveliness_declare_token(struct zc_owned_liveliness_token_t *this_,
                                       const struct z_loaned_session_t *session,
                                       const struct z_loaned_keyexpr_t *key_expr,
                                       const struct zc_liveliness_declaration_options_t *_options);
#endif
/**
 * @warning This API has been marked as unstable: it works as advertised, but it may be changed in a future release.
 * @brief Queries liveliness tokens currently on the network with a key expression intersecting with `key_expr`.
 *
 * @param session: The Zenoh session.
 * @param key_expr: The key expression to query liveliness tokens for.
 * @param callback: The callback function that will be called for each received reply.
 * @param options: Additional options for the liveliness get operation.
 */
#if defined(UNSTABLE)
ZENOHC_API
z_result_t zc_liveliness_get(const struct z_loaned_session_t *session,
                             const struct z_loaned_keyexpr_t *key_expr,
                             struct z_moved_closure_reply_t *callback,
                             struct zc_liveliness_get_options_t *options);
#endif
/**
 * @warning This API has been marked as unstable: it works as advertised, but it may be changed in a future release.
 * @brief Constructs default value `zc_liveliness_get_options_t`.
 */
#if defined(UNSTABLE)
ZENOHC_API
void zc_liveliness_get_options_default(struct zc_liveliness_get_options_t *this_);
#endif
/**
 * @warning This API has been marked as unstable: it works as advertised, but it may be changed in a future release.
 * @brief Constucts default value for `zc_liveliness_declare_subscriber_options_t`.
 */
#if defined(UNSTABLE)
ZENOHC_API
void zc_liveliness_subscriber_options_default(struct zc_liveliness_subscriber_options_t *this_);
#endif
/**
 * @warning This API has been marked as unstable: it works as advertised, but it may be changed in a future release.
 * @brief Undeclares liveliness token, frees memory and resets it to a gravestone state.
 */
#if defined(UNSTABLE)
ZENOHC_API
void zc_liveliness_token_drop(struct zc_moved_liveliness_token_t *this_);
#endif
/**
 * @warning This API has been marked as unstable: it works as advertised, but it may be changed in a future release.
 * @brief Borrows token.
 */
#if defined(UNSTABLE)
ZENOHC_API
const struct zc_loaned_liveliness_token_t *zc_liveliness_token_loan(const struct zc_owned_liveliness_token_t *this_);
#endif
/**
 * @warning This API has been marked as unstable: it works as advertised, but it may be changed in a future release.
 * @brief Destroys a liveliness token, notifying subscribers of its destruction.
 */
#if defined(UNSTABLE)
ZENOHC_API
z_result_t zc_liveliness_undeclare_token(struct zc_moved_liveliness_token_t *this_);
#endif
/**
 * @warning This API has been marked as unstable: it works as advertised, but it may be changed in a future release.
 * @brief Returns default value of `zc_locality_t`
 */
#if defined(UNSTABLE)
ZENOHC_API
enum zc_locality_t zc_locality_default(void);
#endif
/**
 * @warning This API has been marked as unstable: it works as advertised, but it may be changed in a future release.
 * @brief Gets publisher matching status - i.e. if there are any subscribers matching its key expression.
 *
 * @return 0 in case of success, negative error code otherwise (in this case matching_status is not updated).
 */
#if defined(UNSTABLE)
ZENOHC_API
z_result_t zc_publisher_get_matching_status(const struct z_loaned_publisher_t *this_,
                                            struct zc_matching_status_t *matching_status);
#endif
/**
 * @warning This API has been marked as unstable: it works as advertised, but it may be changed in a future release.
 * @brief Constructs matching listener, registering a callback for notifying subscribers matching with a given publisher.
 *
 * @param this_: An unitilized memory location where matching listener will be constructed. The matching listener will be automatically dropped when publisher is dropped.
 * @param publisher: A publisher to associate with matching listener.
 * @param callback: A closure that will be called every time the matching status of the publisher changes (If last subscriber, disconnects or when the first subscriber connects).
 *
 * @return 0 in case of success, negative error code otherwise.
 */
#if defined(UNSTABLE)
ZENOHC_API
z_result_t zc_publisher_matching_listener_declare(struct zc_owned_matching_listener_t *this_,
                                                  const struct z_loaned_publisher_t *publisher,
                                                  struct zc_moved_closure_matching_status_t *callback);
#endif
/**
 * @warning This API has been marked as unstable: it works as advertised, but it may be changed in a future release.
 * @brief Undeclares the given matching listener, droping and invalidating it.
 */
#if defined(UNSTABLE)
ZENOHC_API
void zc_publisher_matching_listener_drop(struct zc_moved_matching_listener_t *this_);
#endif
/**
 * @warning This API has been marked as unstable: it works as advertised, but it may be changed in a future release.
 * @brief Undeclares the given matching listener, droping and invalidating it.
 *
 * @return 0 in case of success, negative error code otherwise.
 */
#if defined(UNSTABLE)
ZENOHC_API
z_result_t zc_publisher_matching_listener_undeclare(struct zc_moved_matching_listener_t *this_);
#endif
/**
 * @warning This API has been marked as unstable: it works as advertised, but it may be changed in a future release.
 * @brief Returns the default value of #zc_reply_keyexpr_t.
 */
#if defined(UNSTABLE)
ZENOHC_API
enum zc_reply_keyexpr_t zc_reply_keyexpr_default(void);
#endif
/**
 * @warning This API has been marked as unstable: it works as advertised, but it may be changed in a future release.
 */
#if (defined(SHARED_MEMORY) && defined(UNSTABLE))
ZENOHC_API
z_result_t zc_shm_client_list_add_client(struct zc_loaned_shm_client_list_t *this_,
                                         z_protocol_id_t id,
                                         struct z_moved_shm_client_t *client);
#endif
/**
 * @warning This API has been marked as unstable: it works as advertised, but it may be changed in a future release.
 * @brief Deletes list of SHM Clients.
 */
#if (defined(SHARED_MEMORY) && defined(UNSTABLE))
ZENOHC_API
void zc_shm_client_list_drop(struct zc_moved_shm_client_list_t *this_);
#endif
/**
 * @warning This API has been marked as unstable: it works as advertised, but it may be changed in a future release.
 * @brief Borrows list of SHM Clients.
 */
#if (defined(SHARED_MEMORY) && defined(UNSTABLE))
ZENOHC_API
const struct zc_loaned_shm_client_list_t *zc_shm_client_list_loan(const struct zc_owned_shm_client_list_t *this_);
#endif
/**
 * @warning This API has been marked as unstable: it works as advertised, but it may be changed in a future release.
 * @brief Mutably borrows list of SHM Clients.
 */
#if (defined(SHARED_MEMORY) && defined(UNSTABLE))
ZENOHC_API
struct zc_loaned_shm_client_list_t *zc_shm_client_list_loan_mut(struct zc_owned_shm_client_list_t *this_);
#endif
/**
 * @warning This API has been marked as unstable: it works as advertised, but it may be changed in a future release.
 * @brief Creates a new empty list of SHM Clients.
 */
#if (defined(SHARED_MEMORY) && defined(UNSTABLE))
ZENOHC_API
void zc_shm_client_list_new(struct zc_owned_shm_client_list_t *this_);
#endif
/**
 * Stops all Zenoh tasks and drops all related static variables.
 * All Zenoh-related structures should be properly dropped/undeclared PRIOR to this call.
 * None of Zenoh functionality can be used after this call.
 * Useful to suppress memory leaks messages due to Zenoh static variables (since they are never destroyed due to Rust language design).
 */
ZENOHC_API
void zc_stop_z_runtime(void);
/**
 * Initializes the zenoh runtime logger, using rust environment settings.
 * E.g.: `RUST_LOG=info` will enable logging at info level. Similarly, you can set the variable to `error` or `debug`.
 *
 * Note that if the environment variable is not set, then logging will not be enabled.
 * See https://docs.rs/env_logger/latest/env_logger/index.html for accepted filter format.
 */
ZENOHC_API
void zc_try_init_log_from_env(void);
/**
 * @warning This API has been marked as unstable: it works as advertised, but it may be changed in a future release.
 * @brief Constructs and declares a publication cache.
 *
 * @param this_: An uninitialized location in memory where publication cache will be constructed.
 * @param session: A Zenoh session.
 * @param key_expr: The key expression to publish to.
 * @param options: Additional options for the publication cache.
 *
 * @returns 0 in case of success, negative error code otherwise.
 */
#if defined(UNSTABLE)
ZENOHC_API
z_result_t ze_declare_publication_cache(struct ze_owned_publication_cache_t *this_,
                                        const struct z_loaned_session_t *session,
                                        const struct z_loaned_keyexpr_t *key_expr,
                                        struct ze_publication_cache_options_t *options);
#endif
/**
 * @warning This API has been marked as unstable: it works as advertised, but it may be changed in a future release.
 * @brief Constructs and declares a querying subscriber for a given key expression.
 *
 * @param this_: An uninitialized memory location where querying subscriber will be constructed.
 * @param session: A Zenoh session.
 * @param key_expr: A key expression to subscribe to.
 * @param callback: The callback function that will be called each time a data matching the subscribed expression is received.
 * @param options: Additional options for the querying subscriber.
 *
 * @return 0 in case of success, negative error code otherwise.
 */
#if defined(UNSTABLE)
ZENOHC_API
z_result_t ze_declare_querying_subscriber(struct ze_owned_querying_subscriber_t *this_,
                                          const struct z_loaned_session_t *session,
                                          const struct z_loaned_keyexpr_t *key_expr,
                                          struct z_moved_closure_sample_t *callback,
                                          struct ze_querying_subscriber_options_t *options);
#endif
/**
 * @warning This API has been marked as unstable: it works as advertised, but it may be changed in a future release.
 * @brief Returns ``true`` if publication cache is valid, ``false`` otherwise.
 */
#if defined(UNSTABLE)
ZENOHC_API
bool ze_internal_publication_cache_check(const struct ze_owned_publication_cache_t *this_);
#endif
/**
 * @warning This API has been marked as unstable: it works as advertised, but it may be changed in a future release.
 * @brief Constructs a publication cache in a gravestone state.
 */
#if defined(UNSTABLE)
ZENOHC_API
void ze_internal_publication_cache_null(struct ze_owned_publication_cache_t *this_);
#endif
/**
 * @warning This API has been marked as unstable: it works as advertised, but it may be changed in a future release.
 * @brief Returns ``true`` if querying subscriber is valid, ``false`` otherwise.
 */
#if defined(UNSTABLE)
ZENOHC_API
bool ze_internal_querying_subscriber_check(const struct ze_owned_querying_subscriber_t *this_);
#endif
/**
 * Constructs a querying subscriber in a gravestone state.
 */
#if defined(UNSTABLE)
ZENOHC_API void ze_internal_querying_subscriber_null(struct ze_owned_querying_subscriber_t *this_);
#endif
/**
 * @warning This API has been marked as unstable: it works as advertised, but it may be changed in a future release.
 * @brief Drops publication cache and resets it to its gravestone state.
 */
#if defined(UNSTABLE)
ZENOHC_API
void ze_publication_cache_drop(struct ze_moved_publication_cache_t *this_);
#endif
/**
 * @warning This API has been marked as unstable: it works as advertised, but it may be changed in a future release.
 * @brief Returns the key expression of the publication cache.
 */
#if defined(UNSTABLE)
ZENOHC_API
const struct z_loaned_keyexpr_t *ze_publication_cache_keyexpr(const struct ze_loaned_publication_cache_t *this_);
#endif
/**
 * @warning This API has been marked as unstable: it works as advertised, but it may be changed in a future release.
 * @brief Borrows publication cache.
 */
#if defined(UNSTABLE)
ZENOHC_API
const struct ze_loaned_publication_cache_t *ze_publication_cache_loan(const struct ze_owned_publication_cache_t *this_);
#endif
/**
 * @warning This API has been marked as unstable: it works as advertised, but it may be changed in a future release.
 * @brief Constructs the default value for `ze_publication_cache_options_t`.
 */
#if defined(UNSTABLE)
ZENOHC_API
void ze_publication_cache_options_default(struct ze_publication_cache_options_t *this_);
#endif
/**
 * @warning This API has been marked as unstable: it works as advertised, but it may be changed in a future release.
 * @brief Drops querying subscriber.
 * The callback closure is not dropped, and thus the queries continue to be served until the corresponding session is closed.
 */
#if defined(UNSTABLE)
ZENOHC_API
void ze_querying_subscriber_drop(struct ze_moved_querying_subscriber_t *this_);
#endif
/**
 * @warning This API has been marked as unstable: it works as advertised, but it may be changed in a future release.
 * @brief Make querying subscriber perform an additional query on a specified selector.
 * The queried samples will be merged with the received publications and made available in the subscriber callback.
 * @return 0 in case of success, negative error code otherwise.
 */
#if defined(UNSTABLE)
ZENOHC_API
z_result_t ze_querying_subscriber_get(const struct ze_loaned_querying_subscriber_t *this_,
                                      const struct z_loaned_keyexpr_t *selector,
                                      struct z_get_options_t *options);
#endif
/**
 * @warning This API has been marked as unstable: it works as advertised, but it may be changed in a future release.
 * @brief Borrows querying subscriber.
 */
#if defined(UNSTABLE)
ZENOHC_API
const struct ze_loaned_querying_subscriber_t *ze_querying_subscriber_loan(const struct ze_owned_querying_subscriber_t *this_);
#endif
/**
 * @warning This API has been marked as unstable: it works as advertised, but it may be changed in a future release.
 * @brief Constructs the default value for `ze_querying_subscriber_options_t`.
 */
#if defined(UNSTABLE)
ZENOHC_API
void ze_querying_subscriber_options_default(struct ze_querying_subscriber_options_t *this_);
#endif
/**
 * @warning This API has been marked as unstable: it works as advertised, but it may be changed in a future release.
 * @brief Undeclares and drops publication cache.
 * @return 0 in case of success, negative error code otherwise.
 */
#if defined(UNSTABLE)
ZENOHC_API
z_result_t ze_undeclare_publication_cache(struct ze_moved_publication_cache_t *this_);
#endif
/**
 * @warning This API has been marked as unstable: it works as advertised, but it may be changed in a future release.
 * @brief Undeclares the given querying subscriber, drops it and resets to a gravestone state.
 *
 * @return 0 in case of success, negative error code otherwise.
 */
#if defined(UNSTABLE)
ZENOHC_API
z_result_t ze_undeclare_querying_subscriber(struct ze_moved_querying_subscriber_t *this_);
#endif<|MERGE_RESOLUTION|>--- conflicted
+++ resolved
@@ -4682,9 +4682,6 @@
 z_result_t zc_config_to_string(const struct z_loaned_config_t *config,
                                struct z_owned_string_t *out_config_string);
 /**
-<<<<<<< HEAD
- * Initializes the Zenoh runtime logger with custom callback.
-=======
  * Initializes the zenoh runtime logger, using rust environment settings or the provided fallback level.
  * E.g.: `RUST_LOG=info` will enable logging at info level. Similarly, you can set the variable to `error` or `debug`.
  *
@@ -4697,7 +4694,6 @@
 z_result_t zc_init_log_from_env_or(const char *fallback);
 /**
  * Initializes the zenoh runtime logger with custom callback.
->>>>>>> 280e47e8
  *
  * @param min_severity: Minimum severity level of log message to be be passed to the `callback`.
  * Messages with lower severity levels will be ignored.
