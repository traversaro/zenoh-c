--- conflicted
+++ resolved
@@ -30,19 +30,11 @@
 1. Make sure that [Rust](https://www.rust-lang.org) is available on your platform.
    Please check [here](https://www.rust-lang.org/tools/install) to learn how to install it.
    If you already have the Rust toolchain installed, make sure it is up-to-date with:
-<<<<<<< HEAD
 
    ```bash
    rustup update
    ```
 
-=======
-
-   ```bash
-   rustup update
-   ```
-
->>>>>>> 91400a1d
 2. Clone the [source] with `git`:
 
    ```bash
@@ -62,20 +54,12 @@
    cmake ../zenoh-c
    cmake --build . --config Release
    ```
-<<<<<<< HEAD
 
    The generator to use is selected with option `-G`. If Ninja is installed on your system, adding `-GNinja` to `cmake` command can greatly speed up the build time:
 
    ```bash
    cmake ../zenoh-c -GNinja
    cmake --build .
-=======
-
-   The generator to use is selected with option `-G`. If Ninja is installed on your system, adding `-GNinja` to `cmake` command can greatly speed up the build time:
-
-   ```bash
-   cmake ../zenoh-c -GNinja
-   cmake --build .
    ```
 
    Unstable api and/or shared memory support can be enabled by setting repectively `ZENOHC_BUILD_WITH_UNSTABLE_API` and `ZENOHC_BUILD_WITH_SHARED_MEMORY` Cmake flags to `true` during configuration step.
@@ -83,7 +67,6 @@
    ```bash
    cmake -DZENOHC_BUILD_WITH_UNSTABLE_API=true -DZENOHC_BUILD_WITH_SHARED_MEMORY=true ../zenoh-c
    cmake --build . --config Release
->>>>>>> 91400a1d
    ```
 
    [build-configurations]: https://cmake.org/cmake/help/latest/manual/cmake-buildsystem.7.html#build-configurations
@@ -97,7 +80,6 @@
    ```bash
    cmake --build . --target install
    ```  
-<<<<<<< HEAD
 
    If you want to install zenoh-c libraries locally, you can set the installation directory with `CMAKE_INSTALL_PREFIX`
 
@@ -113,23 +95,6 @@
    cmake --build . --target install
    ```
 
-=======
-
-   If you want to install zenoh-c libraries locally, you can set the installation directory with `CMAKE_INSTALL_PREFIX`
-
-   ```bash
-   cmake ../zenoh-c -DCMAKE_INSTALL_PREFIX=~/.local
-   cmake --build . --target install
-   ```
-
-   By default only dynamic library is installed. Set `ZENOHC_INSTALL_STATIC_LIBRARY` variable to true to install static library also:
-
-   ```bash
-   cmake ../zenoh-c -DCMAKE_INSTALL_PREFIX=~/.local -DZENOHC_INSTALL_STATIC_LIBRARY=TRUE
-   cmake --build . --target install
-   ```
-
->>>>>>> 91400a1d
    The result of installation is the header files in `include` directory, the library files in `lib` directory and cmake package configuration files for package `zenohc` in `lib/cmake` directory. The library later can be loaded with CMake command `find_package(zenohc)`.
    Add dependency in CMakeLists.txt on target
 
@@ -248,11 +213,7 @@
 
 ## Logging
 
-<<<<<<< HEAD
-By default, zenoh-c enables Zenoh's logging library upon using the `z_open` or `z_scout` functions. This behavior can be disabled by adding `-DDISABLE_LOGGER_AUTOINIT:bool=true` to the `cmake` configuration command. The logger may then be manually re-enabled with the `zc_init_logger` function.
-=======
 By default, zenoh-c enables Zenoh's logging library upon using the `z_open` or `z_scout` functions. This behavior can be disabled by adding `-DDISABLE_LOGGER_AUTOINIT:bool=true` to the `cmake` configuration command. The logger may then be manually re-enabled with the `zc_init_logging` function.
->>>>>>> 91400a1d
 
 ## Cross-Compilation
 
