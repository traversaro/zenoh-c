--- conflicted
+++ resolved
@@ -27,12 +27,8 @@
 };
 struct args_t parse_args(int argc, char** argv, z_owned_config_t* config);
 
-<<<<<<< HEAD
-void matching_status_handler(const zcu_matching_status_t* matching_status, void* arg) {
-=======
 #ifdef UNSTABLE
 void matching_status_handler(const zc_matching_status_t* matching_status, void* arg) {
->>>>>>> 91400a1d
     if (matching_status->matching) {
         printf("Subscriber matched\n");
     } else {
@@ -42,11 +38,7 @@
 #endif
 
 int main(int argc, char** argv) {
-<<<<<<< HEAD
-    z_owned_config_t config = z_config_default();
-=======
     z_owned_config_t config;
->>>>>>> 91400a1d
     struct args_t args = parse_args(argc, argv, &config);
 
     printf("Opening session...\n");
@@ -57,32 +49,20 @@
     }
 
     printf("Declaring Publisher on '%s'...\n", args.keyexpr);
-<<<<<<< HEAD
-    z_owned_publisher_t pub = z_declare_publisher(z_loan(s), z_keyexpr(args.keyexpr), NULL);
-    if (!z_check(pub)) {
-=======
     z_owned_publisher_t pub;
     z_view_keyexpr_t ke;
     z_view_keyexpr_from_str(&ke, args.keyexpr);
     if (z_declare_publisher(&pub, z_loan(s), z_loan(ke), NULL) < 0) {
->>>>>>> 91400a1d
         printf("Unable to declare Publisher for key expression!\n");
         exit(-1);
     }
 
-<<<<<<< HEAD
-    zcu_owned_matching_listener_t listener;
-    if (args.add_matching_listener) {
-        zcu_owned_closure_matching_status_t callback = z_closure(matching_status_handler);
-        listener = zcu_publisher_matching_listener_callback(z_loan(pub), z_move(callback));
-=======
 #ifdef UNSTABLE
     zc_owned_matching_listener_t listener;
     if (args.add_matching_listener) {
         zc_owned_closure_matching_status_t callback;
         z_closure(&callback, matching_status_handler, NULL, NULL);
         zc_publisher_matching_listener_declare(&listener, z_loan(pub), z_move(callback));
->>>>>>> 91400a1d
     }
 #else
     if (args.add_matching_listener) {
@@ -92,20 +72,11 @@
 #endif
 
     printf("Press CTRL-C to quit...\n");
-<<<<<<< HEAD
-    char buf[256];
-=======
     char buf[256] = {};
->>>>>>> 91400a1d
     for (int idx = 0; 1; ++idx) {
         z_sleep_s(1);
         sprintf(buf, "[%4d] %s", idx, args.value);
         printf("Putting Data ('%s': '%s')...\n", args.keyexpr, buf);
-<<<<<<< HEAD
-        z_publisher_put_options_t options = z_publisher_put_options_default();
-        options.encoding = z_encoding(Z_ENCODING_PREFIX_TEXT_PLAIN, NULL);
-        z_publisher_put(z_loan(pub), (const uint8_t*)buf, strlen(buf), &options);
-=======
         z_publisher_put_options_t options;
         z_publisher_put_options_default(&options);
 
@@ -113,7 +84,6 @@
         z_bytes_serialize_from_str(&payload, buf);
 
         z_publisher_put(z_loan(pub), z_move(payload), &options);
->>>>>>> 91400a1d
     }
 #ifdef UNSTABLE
     if (args.add_matching_listener) {
@@ -172,10 +142,6 @@
         exit(-1);
     }
     free(pos_args);
-<<<<<<< HEAD
-    return (struct args_t){.keyexpr = (char*)keyexpr, .value = (char*)value, .add_matching_listener = add_matching_listener};
-=======
     return (struct args_t){
         .keyexpr = (char*)keyexpr, .value = (char*)value, .add_matching_listener = add_matching_listener};
->>>>>>> 91400a1d
 }