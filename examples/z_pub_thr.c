--- conflicted
+++ resolved
@@ -25,11 +25,7 @@
 int main(int argc, char** argv) {
     char* keyexpr = "test/thr";
 
-<<<<<<< HEAD
-    z_owned_config_t config = z_config_default();
-=======
     z_owned_config_t config;
->>>>>>> 91400a1d
     struct args_t args = parse_args(argc, argv, &config);
     uint8_t* value = (uint8_t*)z_malloc(args.size);
     memset(value, 1, args.size);
@@ -53,15 +49,10 @@
     }
 
     printf("Press CTRL-C to quit...\n");
-<<<<<<< HEAD
-    while (1) {
-        z_publisher_put(z_loan(pub), (const uint8_t*)value, args.size, NULL);
-=======
     z_owned_bytes_t payload;
     while (1) {
         z_bytes_from_buf(&payload, value, args.size, NULL, NULL);
         z_publisher_put(z_loan(pub), z_move(payload), NULL);
->>>>>>> 91400a1d
     }
 
     z_undeclare_publisher(z_move(pub));
