#include <errno.h>
#include <stdint.h>
#include <stdio.h>
#include <string.h>

#include "parse_args.h"
#include "zenoh.h"

#define DEFAULT_PKT_SIZE 8
#define DEFAULT_PING_NB 100
#define DEFAULT_WARMUP_MS 1000
#define PING_TIMEOUT_SEC 1

#define handle_error_en(en, msg) \
    do {                         \
        errno = en;              \
        perror(msg);             \
        exit(EXIT_FAILURE);      \
    } while (0)

z_owned_condvar_t cond;
z_owned_mutex_t mutex;

void callback(const z_loaned_sample_t* sample, void* context) { z_condvar_signal(z_loan(cond)); }
void drop(void* context) { z_drop(z_move(cond)); }

struct args_t {
    unsigned int size;             // -s
    unsigned int number_of_pings;  // -n
    unsigned int warmup_ms;        // -w
};
struct args_t parse_args(int argc, char** argv, z_owned_config_t* config);

int main(int argc, char** argv) {
<<<<<<< HEAD
    z_owned_config_t config = z_config_default();
=======
    z_owned_config_t config;
>>>>>>> 91400a1d
    struct args_t args = parse_args(argc, argv, &config);

    z_mutex_init(&mutex);
    z_condvar_init(&cond);
<<<<<<< HEAD
    z_owned_session_t session = z_open(z_move(config));
    z_keyexpr_t ping = z_keyexpr_unchecked("test/ping");
    z_keyexpr_t pong = z_keyexpr_unchecked("test/pong");
    z_owned_publisher_t pub = z_declare_publisher(z_loan(session), ping, NULL);
    z_owned_closure_sample_t respond = z_closure(callback, drop, (void*)(&pub));
    z_owned_subscriber_t sub = z_declare_subscriber(z_loan(session), pong, z_move(respond), NULL);
=======
    z_owned_session_t session;
    z_open(&session, z_move(config));
    z_view_keyexpr_t ping;
    z_view_keyexpr_from_str_unchecked(&ping, "test/ping");
    z_view_keyexpr_t pong;
    z_view_keyexpr_from_str_unchecked(&pong, "test/pong");
    z_owned_publisher_t pub;
    z_declare_publisher(&pub, z_loan(session), z_loan(ping), NULL);
    z_owned_closure_sample_t respond;
    z_closure(&respond, callback, drop, (void*)(&pub));
    z_owned_subscriber_t sub;
    z_declare_subscriber(&sub, z_loan(session), z_loan(pong), z_move(respond), NULL);
>>>>>>> 91400a1d
    uint8_t* data = z_malloc(args.size);
    for (int i = 0; i < args.size; i++) {
        data[i] = i % 10;
    }
    z_owned_bytes_t payload;

    z_mutex_lock(z_loan_mut(mutex));
    if (args.warmup_ms) {
        printf("Warming up for %dms...\n", args.warmup_ms);
        z_clock_t warmup_start = z_clock_now();

        unsigned long elapsed_us = 0;
        while (elapsed_us < args.warmup_ms * 1000) {
            z_bytes_from_buf(&payload, data, args.size, NULL, NULL);
            z_publisher_put(z_loan(pub), z_move(payload), NULL);
            int s = z_condvar_wait(z_loan(cond), z_loan_mut(mutex));
            if (s != 0) {
                handle_error_en(s, "z_condvar_wait");
            }
            elapsed_us = z_clock_elapsed_us(&warmup_start);
        }
    }
    unsigned long* results = z_malloc(sizeof(unsigned long) * args.number_of_pings);
    for (int i = 0; i < args.number_of_pings; i++) {
        z_bytes_from_buf(&payload, data, args.size, NULL, NULL);
        z_clock_t measure_start = z_clock_now();
        z_publisher_put(z_loan(pub), z_move(payload), NULL);
        int s = z_condvar_wait(z_loan(cond), z_loan_mut(mutex));
        if (s != 0) {
            handle_error_en(s, "z_condvar_wait");
        }
        results[i] = z_clock_elapsed_us(&measure_start);
    }
    for (int i = 0; i < args.number_of_pings; i++) {
        printf("%d bytes: seq=%d rtt=%luµs, lat=%luµs\n", args.size, i, results[i], results[i] / 2);
    }
    z_mutex_unlock(z_loan_mut(mutex));
    z_free(results);
    z_free(data);
    z_undeclare_subscriber(z_move(sub));
    z_undeclare_publisher(z_move(pub));
    z_drop(z_move(mutex));
    z_close(z_move(session));
}

void print_help() {
    printf(
        "\
    Usage: z_ping [OPTIONS]\n\n\
    Options:\n\
        -n <SAMPLES> (optional, int, default=%d): The number of pings to be attempted\n\
        -s <SIZE> (optional, int, default=%d): The size of the payload embedded in the ping and repeated by the pong\n\
        -w <WARMUP> (optional, int, default=%d): The warmup time in ms during which pings will be emitted but not measured\n",
        DEFAULT_PKT_SIZE, DEFAULT_PING_NB, DEFAULT_WARMUP_MS);
    printf(COMMON_HELP);
    printf(
        "\
        -h: print help\n");
}

struct args_t parse_args(int argc, char** argv, z_owned_config_t* config) {
    if (parse_opt(argc, argv, "h", false)) {
        print_help();
        exit(1);
    }
    const char* arg = parse_opt(argc, argv, "s", true);
    unsigned int size = DEFAULT_PKT_SIZE;
    if (arg) {
        size = atoi(arg);
    }
    arg = parse_opt(argc, argv, "n", true);
    unsigned int number_of_pings = DEFAULT_PING_NB;
    if (arg) {
        number_of_pings = atoi(arg);
    }
    arg = parse_opt(argc, argv, "w", true);
    unsigned int warmup_ms = DEFAULT_WARMUP_MS;
    if (arg) {
        warmup_ms = atoi(arg);
    }
    parse_zenoh_common_args(argc, argv, config);
    arg = check_unknown_opts(argc, argv);
    if (arg) {
        printf("Unknown option %s\n", arg);
        exit(-1);
    }
    char** pos_args = parse_pos_args(argc, argv, 1);
    if (!pos_args || pos_args[0]) {
        printf("Unexpected positional arguments\n");
        free(pos_args);
        exit(-1);
    }
    free(pos_args);
    return (struct args_t){.size = size, .number_of_pings = number_of_pings, .warmup_ms = warmup_ms};
}<|MERGE_RESOLUTION|>--- conflicted
+++ resolved
@@ -32,23 +32,11 @@
 struct args_t parse_args(int argc, char** argv, z_owned_config_t* config);
 
 int main(int argc, char** argv) {
-<<<<<<< HEAD
-    z_owned_config_t config = z_config_default();
-=======
     z_owned_config_t config;
->>>>>>> 91400a1d
     struct args_t args = parse_args(argc, argv, &config);
 
     z_mutex_init(&mutex);
     z_condvar_init(&cond);
-<<<<<<< HEAD
-    z_owned_session_t session = z_open(z_move(config));
-    z_keyexpr_t ping = z_keyexpr_unchecked("test/ping");
-    z_keyexpr_t pong = z_keyexpr_unchecked("test/pong");
-    z_owned_publisher_t pub = z_declare_publisher(z_loan(session), ping, NULL);
-    z_owned_closure_sample_t respond = z_closure(callback, drop, (void*)(&pub));
-    z_owned_subscriber_t sub = z_declare_subscriber(z_loan(session), pong, z_move(respond), NULL);
-=======
     z_owned_session_t session;
     z_open(&session, z_move(config));
     z_view_keyexpr_t ping;
@@ -61,7 +49,6 @@
     z_closure(&respond, callback, drop, (void*)(&pub));
     z_owned_subscriber_t sub;
     z_declare_subscriber(&sub, z_loan(session), z_loan(pong), z_move(respond), NULL);
->>>>>>> 91400a1d
     uint8_t* data = z_malloc(args.size);
     for (int i = 0; i < args.size; i++) {
         data[i] = i % 10;
