--- conflicted
+++ resolved
@@ -16,22 +16,14 @@
 #include "parse_args.h"
 #include "zenoh.h"
 
-<<<<<<< HEAD
 void print_zid(const z_id_t *id, void *ctx) {
     z_owned_string_t str;
     z_id_to_string(id, &str);
     printf("%.*s\n", (int)z_string_len(z_loan(str)), z_string_data(z_loan(str)));
     z_drop(z_move(str));
-=======
+}
+
 void parse_args(int argc, char** argv, z_owned_config_t* config);
-
-void print_zid(const z_id_t* id, void* ctx) {
-    for (int i = 0; i < 16; i++) {
-        printf("%02x", id->id[i]);
-    }
-    printf("\n");
->>>>>>> 6e67b830
-}
 
 int main(int argc, char** argv) {
     z_owned_config_t config;
