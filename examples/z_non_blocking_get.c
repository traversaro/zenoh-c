--- conflicted
+++ resolved
@@ -25,19 +25,11 @@
 struct args_t parse_args(int argc, char** argv, z_owned_config_t* config);
 
 int main(int argc, char** argv) {
-<<<<<<< HEAD
-    z_owned_config_t config = z_config_default();
-    struct args_t args = parse_args(argc, argv, &config);
-
-    z_keyexpr_t keyexpr = z_keyexpr(args.selector);
-    if (!z_check(keyexpr)) {
-=======
     z_owned_config_t config;
     struct args_t args = parse_args(argc, argv, &config);
 
     z_view_keyexpr_t keyexpr;
     if (z_view_keyexpr_from_str(&keyexpr, args.selector) < 0) {
->>>>>>> 91400a1d
         printf("%s is not a valid key expression", args.selector);
         exit(-1);
     }
@@ -50,12 +42,8 @@
     }
 
     printf("Sending Query '%s'...\n", args.selector);
-<<<<<<< HEAD
-    z_get_options_t opts = z_get_options_default();
-=======
     z_get_options_t opts;
     z_get_options_default(&opts);
->>>>>>> 91400a1d
     opts.target = Z_QUERY_TARGET_ALL;
     z_owned_fifo_handler_reply_t handler;
     z_owned_closure_reply_t closure;
