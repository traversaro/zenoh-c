//
// Copyright (c) 2022 ZettaScale Technology
//
// This program and the accompanying materials are made available under the
// terms of the Eclipse Public License 2.0 which is available at
// http://www.eclipse.org/legal/epl-2.0, or the Apache License, Version 2.0
// which is available at https://www.apache.org/licenses/LICENSE-2.0.
//
// SPDX-License-Identifier: EPL-2.0 OR Apache-2.0
//
// Contributors:
//   ZettaScale Zenoh Team, <zenoh@zettascale.tech>
//
#include <stdio.h>

#include "parse_args.h"
#include "zenoh.h"

#define DEFAULT_KEYEXPR "demo/example/**"
<<<<<<< HEAD

struct args_t {
    char* keyexpr;  // -k
};
struct args_t parse_args(int argc, char** argv, z_owned_config_t* config);

const char* kind_to_str(z_sample_kind_t kind);

void data_handler(const z_sample_t* sample, void* arg) {
    z_owned_str_t keystr = z_keyexpr_to_string(sample->keyexpr);
    printf(">> [Subscriber] Received %s ('%s': '%.*s')\n", kind_to_str(sample->kind), z_loan(keystr),
           (int)sample->payload.len, sample->payload.start);
    z_drop(z_move(keystr));
}

int main(int argc, char** argv) {
    z_owned_config_t config = z_config_default();
=======

struct args_t {
    char* keyexpr;  // -k
};
struct args_t parse_args(int argc, char** argv, z_owned_config_t* config);

const char* kind_to_str(z_sample_kind_t kind);

void data_handler(const z_loaned_sample_t* sample, void* arg) {
    z_view_string_t key_string;
    z_keyexpr_as_view_string(z_sample_keyexpr(sample), &key_string);
    z_owned_string_t payload_string;
    z_bytes_deserialize_into_string(z_sample_payload(sample), &payload_string);

    printf(">> [Subscriber] Received %s ('%.*s': '%.*s')\n", kind_to_str(z_sample_kind(sample)),
           (int)z_string_len(z_loan(key_string)), z_string_data(z_loan(key_string)),
           (int)z_string_len(z_loan(payload_string)), z_string_data(z_loan(payload_string)));
    z_drop(z_move(payload_string));
}

int main(int argc, char** argv) {
    z_owned_config_t config;
>>>>>>> 91400a1d
    struct args_t args = parse_args(argc, argv, &config);

    printf("Opening session...\n");
    z_owned_session_t s;
    if (z_open(&s, z_move(config))) {
        printf("Unable to open session!\n");
        exit(-1);
    }

<<<<<<< HEAD
    ze_querying_subscriber_options_t sub_opts = ze_querying_subscriber_options_default();
    z_owned_closure_sample_t callback = z_closure(data_handler);
    printf("Declaring querying subscriber on '%s'...\n", args.keyexpr);
    ze_owned_querying_subscriber_t sub =
        ze_declare_querying_subscriber(z_loan(s), z_keyexpr(args.keyexpr), z_move(callback), &sub_opts);
    if (!z_check(sub)) {
=======
    z_view_keyexpr_t ke;
    z_view_keyexpr_from_str(&ke, args.keyexpr);

    ze_querying_subscriber_options_t sub_opts;
    ze_querying_subscriber_options_default(&sub_opts);
    z_owned_closure_sample_t callback;
    z_closure(&callback, data_handler, NULL, NULL);
    printf("Declaring querying subscriber on '%s'...\n", args.keyexpr);
    ze_owned_querying_subscriber_t sub;
    if (ze_declare_querying_subscriber(&sub, z_loan(s), z_loan(ke), z_move(callback), &sub_opts) < 0) {
>>>>>>> 91400a1d
        printf("Unable to declare querying subscriber.\n");
        exit(-1);
    }

    printf("Press CTRL-C to quit...\n");
    while (1) {
        z_sleep_s(1);
    }

    ze_undeclare_querying_subscriber(z_move(sub));
    z_close(z_move(s));

    return 0;
}

const char* kind_to_str(z_sample_kind_t kind) {
    switch (kind) {
        case Z_SAMPLE_KIND_PUT:
            return "PUT";
        case Z_SAMPLE_KIND_DELETE:
            return "DELETE";
        default:
            return "UNKNOWN";
    }
}

void print_help() {
    printf(
        "\
    Usage: z_query_sub [OPTIONS]\n\n\
    Options:\n\
        -k <KEY> (optional, string, default='%s'): The key expression to subscribe to\n",
        DEFAULT_KEYEXPR);
    printf(COMMON_HELP);
    printf(
        "\
        -h: print help\n");
}

struct args_t parse_args(int argc, char** argv, z_owned_config_t* config) {
    if (parse_opt(argc, argv, "h", false)) {
        print_help();
        exit(1);
    }
    const char* keyexpr = parse_opt(argc, argv, "k", true);
    if (!keyexpr) {
        keyexpr = DEFAULT_KEYEXPR;
    }
    parse_zenoh_common_args(argc, argv, config);
    const char* arg = check_unknown_opts(argc, argv);
    if (arg) {
        printf("Unknown option %s\n", arg);
        exit(-1);
    }
    char** pos_args = parse_pos_args(argc, argv, 1);
    if (!pos_args || pos_args[0]) {
        printf("Unexpected positional arguments\n");
        free(pos_args);
        exit(-1);
    }
    free(pos_args);
    return (struct args_t){.keyexpr = (char*)keyexpr};
}<|MERGE_RESOLUTION|>--- conflicted
+++ resolved
@@ -17,25 +17,6 @@
 #include "zenoh.h"
 
 #define DEFAULT_KEYEXPR "demo/example/**"
-<<<<<<< HEAD
-
-struct args_t {
-    char* keyexpr;  // -k
-};
-struct args_t parse_args(int argc, char** argv, z_owned_config_t* config);
-
-const char* kind_to_str(z_sample_kind_t kind);
-
-void data_handler(const z_sample_t* sample, void* arg) {
-    z_owned_str_t keystr = z_keyexpr_to_string(sample->keyexpr);
-    printf(">> [Subscriber] Received %s ('%s': '%.*s')\n", kind_to_str(sample->kind), z_loan(keystr),
-           (int)sample->payload.len, sample->payload.start);
-    z_drop(z_move(keystr));
-}
-
-int main(int argc, char** argv) {
-    z_owned_config_t config = z_config_default();
-=======
 
 struct args_t {
     char* keyexpr;  // -k
@@ -58,7 +39,6 @@
 
 int main(int argc, char** argv) {
     z_owned_config_t config;
->>>>>>> 91400a1d
     struct args_t args = parse_args(argc, argv, &config);
 
     printf("Opening session...\n");
@@ -68,14 +48,6 @@
         exit(-1);
     }
 
-<<<<<<< HEAD
-    ze_querying_subscriber_options_t sub_opts = ze_querying_subscriber_options_default();
-    z_owned_closure_sample_t callback = z_closure(data_handler);
-    printf("Declaring querying subscriber on '%s'...\n", args.keyexpr);
-    ze_owned_querying_subscriber_t sub =
-        ze_declare_querying_subscriber(z_loan(s), z_keyexpr(args.keyexpr), z_move(callback), &sub_opts);
-    if (!z_check(sub)) {
-=======
     z_view_keyexpr_t ke;
     z_view_keyexpr_from_str(&ke, args.keyexpr);
 
@@ -86,7 +58,6 @@
     printf("Declaring querying subscriber on '%s'...\n", args.keyexpr);
     ze_owned_querying_subscriber_t sub;
     if (ze_declare_querying_subscriber(&sub, z_loan(s), z_loan(ke), z_move(callback), &sub_opts) < 0) {
->>>>>>> 91400a1d
         printf("Unable to declare querying subscriber.\n");
         exit(-1);
     }
