--- conflicted
+++ resolved
@@ -29,11 +29,7 @@
 struct args_t parse_args(int argc, char** argv, z_owned_config_t* config);
 
 int main(int argc, char** argv) {
-<<<<<<< HEAD
-    z_owned_config_t config = z_config_default();
-=======
     z_owned_config_t config;
->>>>>>> 91400a1d
     struct args_t args = parse_args(argc, argv, &config);
 
     if (zc_config_insert_json(z_loan_mut(config), Z_CONFIG_ADD_TIMESTAMP_KEY, "true") < 0) {
@@ -48,16 +44,6 @@
         exit(-1);
     }
 
-<<<<<<< HEAD
-    ze_publication_cache_options_t pub_cache_opts = ze_publication_cache_options_default();
-    pub_cache_opts.history = args.history;
-    pub_cache_opts.queryable_complete = false;
-
-    printf("Declaring publication cache on '%s'...\n", args.keyexpr);
-    ze_owned_publication_cache_t pub_cache =
-        ze_declare_publication_cache(z_loan(s), z_keyexpr(args.keyexpr), &pub_cache_opts);
-    if (!z_check(pub_cache)) {
-=======
     ze_publication_cache_options_t pub_cache_opts;
     ze_publication_cache_options_default(&pub_cache_opts);
     pub_cache_opts.history = 42;
@@ -69,7 +55,6 @@
     z_view_keyexpr_from_str(&ke, args.keyexpr);
 
     if (ze_declare_publication_cache(&pub_cache, z_loan(s), z_loan(ke), &pub_cache_opts) != Z_OK) {
->>>>>>> 91400a1d
         printf("Unable to declare publication cache for key expression!\n");
         exit(-1);
     }
@@ -80,14 +65,10 @@
         z_sleep_s(1);
         sprintf(buf, "[%4d] %s", idx, args.value);
         printf("Putting Data ('%s': '%s')...\n", args.keyexpr, buf);
-<<<<<<< HEAD
-        z_put(z_loan(s), z_keyexpr(args.keyexpr), (const uint8_t*)buf, strlen(buf), NULL);
-=======
         z_owned_bytes_t payload;
         z_bytes_serialize_from_str(&payload, buf);
 
         z_put(z_loan(s), z_loan(ke), z_move(payload), NULL);
->>>>>>> 91400a1d
     }
 
     ze_undeclare_publication_cache(z_move(pub_cache));
